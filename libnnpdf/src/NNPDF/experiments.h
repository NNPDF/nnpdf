--- conflicted
+++ resolved
@@ -75,7 +75,6 @@
     matrix<double> fCovMat;    //!< The covariance matrix
     matrix<double> fSqrtCov;   //!< The Cholesky decomposition of the covariance matrix
 
-<<<<<<< HEAD
     matrix<double> fRepCovMat;  //!< The total covmat for replica generation
     matrix<double> fSqrtRepCov; //!< The Cholesky decomposition of the total replica generation covmat
     matrix<double> fFitCovMat;  //!< The total covmat for fitting
@@ -83,11 +82,6 @@
 
     double *fStat;       //!< The statistical errors
     sysError **fSys;    //!< The syscor
-=======
-    std::vector<double> fStat; //!< The statistical errors
-    sysError **fSys;           //!< The syscor
->>>>>>> cc6e55a1
-
     int **fSetSysMap;    //!< Map for ordering of systematics in datasets
 
     bool fIsArtificial; //!< The artificial flag
