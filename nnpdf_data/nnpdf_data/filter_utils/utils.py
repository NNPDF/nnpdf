"""
General Python utilities for commondata implementation.

This module provides helpful functions that automate a few
tasks that are regularly needed for the implementation of
experimental data to the commondata format. If there are
any additional functions that could be added here as they
could simplify some repetitve tasks, please do suggest.

Before the usage of any functions, it is recommended to read
the docstrings of the function to understand the inputs and
outputs.
"""

import copy
from math import sqrt
import os
import shutil

import numpy as np
from numpy.linalg import eig
import yaml


def symmetrize_errors(delta_plus, delta_minus):
    r"""Compute the symmterized uncertainty and the shift in data point.

    Parameters
    ----------
    delta_plus : float
        The top/plus uncertainty with sign
    delta_minus : float
        The bottom/minus uncertainty with sign

    Returns
    -------
    se_delta : float
        The value to be added to the data point
    se_sigma : float
        The symmetrized uncertainty to be used in commondata

    """
    semi_diff = (delta_plus + delta_minus) / 2
    average = (delta_plus - delta_minus) / 2
    se_delta = semi_diff
    se_sigma = sqrt(average * average + 2 * semi_diff * semi_diff)
    return se_delta, se_sigma


def percentage_to_absolute(percentage, value):
    r"""Compute the absolute value of uncertainty from percentage.

    Parameters
    ----------
    percentage : string/float
        Experimental datasets can provide the percentage
        uncertainties with a % sign or without one.
        The function will autostrip % sign and convert to
        a float type in case the percentage uncertainty
        comes with a % sign. Else, it will directly perform
        the computation.
    value : float
        The data point

    Returns
    -------
    absolute : float
        The absolute value of the uncertainty

    """
    if type(percentage) is str:
        percentage = float(percentage.replace("%", ""))
        absolute = percentage * value * 0.01
        return absolute
    else:
        absolute = percentage * value * 0.01
        return absolute


def cormat_to_covmat(err_list, cormat_list):
    r"""Convert correlation matrix elements to covariance
    matrix elements.

    Parameters
    ----------
    err_list : list
        A one dimensional list which contains the uncertainty
        associated to each data point in order.
    cormat_list : list
        A one dimensional list which contains the elements of
        the correlation matrix row by row. Since experimental
        datasets provide these matrices in a list form, this
        simplifies the implementation for the user.

    Returns
    -------
    covmat_list : list
        A one dimensional list which contains the elements of
        the covariance matrix row by row.

    """
    covmat_list = []
    for i in range(len(cormat_list)):
        a = i // len(err_list)
        b = i % len(err_list)
        covmat_list.append(cormat_list[i] * err_list[a] * err_list[b])
    return covmat_list


def covmat_to_artunc(ndata, covmat_list, no_of_norm_mat=0):
    r"""Convert the covariance matrix to a matrix of
    artificial uncertainties.

    Parameters
    ----------
    ndata : integer
        Number of data points
    covmat_list : list
        A one dimensional list which contains the elements of
        the covariance matrix row by row. Since experimental
        datasets provide these matrices in a list form, this
        simplifies the implementation for the user.
    no_of_norm_mat : int
        Normalized covariance matrices may have an eigenvalue
        of 0 due to the last data point not being linearly
        independent. To allow for this, the user should input
        the number of normalized matrices that are being treated
        in an instance. For example, if a single covariance matrix
        of a normalized distribution is being processed, the input
        would be 1. If a covariance matrix contains pertains to
        3 normalized datasets (i.e. cross covmat for 3
        distributions), the input would be 3. The default value is
        0 for when the covariance matrix pertains to an absolute
        distribution.

    Returns
    -------
    artunc : list
        A two dimensional matrix (given as a list of lists)
        which contains artificial uncertainties to be added
        to the commondata. i^th row (or list) contains the
        artificial uncertainties of the i^th data point.

    """
    epsilon = -0.0000000001
    neg_eval_count = 0
    psd_check = True
    covmat = np.zeros((ndata, ndata))
    artunc = np.zeros((ndata, ndata))
    for i in range(len(covmat_list)):
        a = i // ndata
        b = i % ndata
        covmat[a][b] = covmat_list[i]
    eigval, eigvec = eig(covmat)
    for j in range(len(eigval)):
        if eigval[j] < epsilon:
            psd_check = False
        elif eigval[j] > epsilon and eigval[j] <= 0:
            neg_eval_count = neg_eval_count + 1
            if neg_eval_count == (no_of_norm_mat + 1):
                psd_check = False
        elif eigval[j] > 0:
            continue
    if not psd_check:
        raise ValueError("The covariance matrix is not positive-semidefinite")
    else:
        for i in range(ndata):
            for j in range(ndata):
                if eigval[j] < 0:
                    continue
                else:
                    artunc[i][j] = eigvec[i][j] * sqrt(eigval[j])
    return artunc.tolist()


def cross_cormat_to_covmat(row_err_list, col_err_list, cormat_list):
    r"""Convert cross correlation matrix elements
    (i.e. those between different different variables or
    observables) to covariance matrix elements.

    Parameters
    ----------
    row_err_list : list
        A one dimensional list which contains the uncertainty
        associated to each data point of the variable that is
        given on the vertical axis.
    col_err_list : list
        A one dimensional list which contains the uncertainty
        associated to each data point of the variable that is
        given on the horizontal axis.
    cormat_list : list
        A one dimensional list which contains the elements of
        the correlation matrix row by row. Since experimental
        datasets provide these matrices in a list form, this
        simplifies the implementation for the user.

    Returns
    -------
    covmat_list : list
        A one dimensional list which contains the elements of
        the covariance matrix row by row.

    """
    covmat_list = []
    for i in range(len(cormat_list)):
        a = i // len(col_err_list)
        b = i % len(col_err_list)
        covmat_list.append(cormat_list[i] * row_err_list[a] * col_err_list[b])
    return covmat_list


def matlist_to_matrix(rows, columns, mat_list):
    r"""Convert a 1d list to a 2d matrix.

    Note: This utils function is not strictly needed for
    data implementation, however, it is provided for
    the aid of the user due to how matrices are treated
    throughout all the other functions. This function
    allows the user to convert a list that contains the
    elemnets of matrix row by row to a proper matrix, if
    need be for any reason.

    Parameters
    ----------
    rows : int
        No. of rows in the matrix
    columns : int
        No. of columns in the matrix
    mat_list : list
        A one dimensional list which contains the elements of
        the matrix row by row.

    Returns
    -------
    matrix : numpy.ndarray
        The matrix as a numpy 2d array.

    """
    if rows * columns == len(mat_list):
        matrix = np.zeros((rows, columns))
        for i in range(rows):
            for j in range(columns):
                matrix[i][j] = mat_list[j + i * columns]
        matrix = np.array(matrix)
        return matrix
    else:
        raise Exception("rows * columns != len(mat_list)")


def concat_matrices(rows, columns, list_of_matrices):
    r"""Join smaller matrices into a large matrix.

    This function aims to simplify the process of joining multiple
    smaller matrices into one large matrix. Such a need could arise,
    for instance, when cross variable covariance matrices are provided
    but the user needs to join all the matrices to generate the full
    covariance matrix corresponding to the entire dataset.

    Parameters
    ----------
    rows : int
        No. of rows of matrices to be concatenated. E.g., if 6
        matrices: A, B, C, D, E, F need to be joined as
        [[A, B, C],
        [D, E, F]],
        the number of rows would be 2.
    columns : int
        No. of columns of matrices to be concatenated. In the
        above example, this would be 3.
    list_of_matrices : list
        A list of the matrices that have to concatenated row by
        row. In the above example, this would be [A, B, C, D, E, F].
        The matrices themselves need to be provided as a list of lists,
        or a numpy 2d array. If the user has the matrix in a 1d row by
        row form, use matList_to_matrix() to convert it. It is assumed
        the user verifies that all the input matrices have the correct
        dimensions. Matrices with incompatible dimensions will lead to
        undesired behavior.

    Returns
    -------
    final_mat_list : list
        A one dimensional list which contains the elements of
        the final, fully concatenated matrix row by row.

    """
    for i in range(len(list_of_matrices)):
        list_of_matrices[i] = np.array(list_of_matrices[i])
    col_list = []
    for i in range(rows):
        row_list = []
        for j in range(columns):
            row_list.append(list_of_matrices[j + i * columns])
        col_list.append(np.concatenate(tuple(row_list), axis=1))
    final_mat = np.concatenate(tuple(col_list), axis=0)
    final_mat_list = []
    for i in range(len(final_mat)):
        for j in range(len(final_mat[i])):
            final_mat_list.append(final_mat[i][j])
    return final_mat_list


def trimat_to_fullmat(mode, tri_mat_list):
    r"""Convert a list of values of a triangular matrix
    to a symmetric matrix.

    Experimental datasets can provide the entries of
    correlation or covariance matrices as a triangular
    matrix, as these matrices are symmetric by their
    very nature. This function can convert these list to
    a complete symmetric matrix, that can be used for the
    dataset implementation.

    mode : bool
        Enter 0 or 1 based on the following scenarios:
        Use mode 0 if matrix entries are given row by
        row such as:
        0 1 2 3
          4 5 6
            7 8
              9
        Use mode 1 if the matrix entries are given column
        by column such as:
        0 1 3 6
          2 4 7
            5 8
              9
        Please note that the numbers above (0-9) are not
        entries of the matrix but rather the index of the
        entries of the list which contains the elements of
        the triangular matrix.
    tri_mat_list : list
        A list containing the elements of the triangular matrix,
        for example, for a 4*4 matrix, the list of
        triangular matrix entries could be:
        [a, b, c, d, e, f, g, h, i, j]

    Returns
    -------
    mat_list : list
        A one dimensional list which contains the elements of
        the fully populated, symmetric matrix row by row.

    """
    dim = int((np.sqrt(1 + 8 * len(tri_mat_list)) - 1) / 2)
    matrix = np.zeros((dim, dim))
    if mode == 0:
        for i in range(dim):
            for j in range(i + 1):
                list_el = len(tri_mat_list) - 1 - ((i * (i + 1)) // 2 + j)
                if i == j:
                    matrix[dim - 1 - i][dim - 1 - j] = tri_mat_list[list_el]
                else:
                    matrix[dim - 1 - i][dim - 1 - j] = tri_mat_list[list_el]
                    matrix[dim - 1 - j][dim - 1 - i] = tri_mat_list[list_el]
    elif mode == 1:
        for i in range(dim):
            for j in range(i + 1):
                list_el = (i * (i + 1)) // 2 + j
                if i == j:
                    matrix[i][j] = tri_mat_list[list_el]
                else:
                    matrix[i][j] = tri_mat_list[list_el]
                    matrix[j][i] = tri_mat_list[list_el]
    else:
        raise Exception("Mode should be 0 or 1, refer to the function for usage")
    mat_list = []
    for i in range(dim):
        for j in range(dim):
            mat_list.append(matrix[i][j])
    return mat_list


def correlation_to_covariance(correlation, uncertainties):
    """
    Converts a correlation matrix into a covariance matrix
    using a list of uncertainties.

    Parameters:
    -----------
    correlation : np.ndarray
        A square matrix of correlations.
    uncertainties : np.ndarray
        A 1D array of uncertainties.

    Returns:
    --------
    np.ndarray
        The corresponding covariance matrix.
    """
    covariance = np.outer(uncertainties, uncertainties) * correlation
    return covariance


def decompose_covmat(covmat):
    """Given a covmat it return an array sys with shape (ndat,ndat)
    giving ndat correlated systematics for each of the ndat point.
    The original covmat is obtained by doing sys@sys.T"""

    lamb, mat = np.linalg.eig(covmat)
    sys = np.multiply(np.sqrt(lamb), mat)
    return sys


def prettify_float(dumper, value):
    """
    Override the default yaml representer:
    https://github.com/yaml/pyyaml/blob/48838a3c768e3d1bcab44197d800145cfd0719d6/lib/yaml/representer.py#L189

    This function is used to prettify the float representation in the yaml file.
    If the float has more than 8 digits, it will be represented in scientific notation with 8 digits.

    Note:
    -----
    When importing yaml in a module,

    yaml.add_representer(float, prettify_float)

    must be called to use this function.
    """

    ret = dumper.represent_float(value)
    if len(ret.value) > 8:
        ret_str = f"{value:.8e}"
<<<<<<< HEAD
        ret = dumper.represent_scalar("tag:yaml.org,2002:float", ret_str)
    return ret


def check_xq2_degenearcy(Q2, x):
    """Check is the pair of (x,Q2) is unique."""
    size = len(x)
    unique_pairs = np.unique(np.array([Q2, x]), axis=1)
    try:
        assert unique_pairs.shape[1] == size
    except AssertionError as exc:
        raise ValueError(
            f"""(x,Q2) kinematic is degenerate need to store 3rd kinematic variable as well.
            unique kinematics are: {unique_pairs.shape[1]}, original size: {size}"""
        ) from exc
=======
        ret = dumper.represent_scalar('tag:yaml.org,2002:float', ret_str)
    return ret


def uncert_skip_variant(source_file, skip_file, uncert_file, uncert_name, remove_source=True):
    r"""
    Create two new uncertainty files, one where the specified uncertainty
    is skipped, and one with only the specified uncertainty.

    This function should necessarily be used in the filter.py file only
    after the main uncertainty file has been created and saved. To ensure
    that the filter.py file works for everyone, the source_file and
    destination_file should be just the file names and not the full path.

    Parameters
    ----------
    source_file : str
        The name of the original uncertainty file
    skip_file : str
        The name of the uncertainty file where the uncertainty is skipped
    uncert_file : str
        The name of the uncertainty file where only the specified uncertainty is present
    uncert_name : str
        The name of the uncertainty to be skipped
    remove_source : bool
        If True, the source_file will be removed after the operation is complete
    """
    shutil.copy(source_file, skip_file)
    with open(skip_file, 'r') as file:
        content = yaml.safe_load(file)

    yaml.add_representer(float, prettify_float)
    content_uncert = {}

    if 'definitions' in content and uncert_name in content['definitions']:
        content_uncert['definitions'] = {uncert_name: copy.deepcopy(content['definitions'][uncert_name])}
        content_uncert['bins'] = {}
        bins = []
        for i in range(len(content['bins'])):
            bins.append({uncert_name: copy.deepcopy(content['bins'][i][uncert_name])})
        content_uncert['bins'] = bins

        del content['definitions'][uncert_name]
        for i in range(len(content['bins'])):
            del content['bins'][i][uncert_name]

    with open(skip_file, 'w') as file:
        yaml.dump(content, file, sort_keys=False)
    with open(uncert_file, 'w') as file:
        yaml.dump(content_uncert, file, sort_keys=False)
    if remove_source:
        os.remove(source_file)
>>>>>>> 4f87b571
<|MERGE_RESOLUTION|>--- conflicted
+++ resolved
@@ -422,7 +422,6 @@
     ret = dumper.represent_float(value)
     if len(ret.value) > 8:
         ret_str = f"{value:.8e}"
-<<<<<<< HEAD
         ret = dumper.represent_scalar("tag:yaml.org,2002:float", ret_str)
     return ret
 
@@ -438,10 +437,6 @@
             f"""(x,Q2) kinematic is degenerate need to store 3rd kinematic variable as well.
             unique kinematics are: {unique_pairs.shape[1]}, original size: {size}"""
         ) from exc
-=======
-        ret = dumper.represent_scalar('tag:yaml.org,2002:float', ret_str)
-    return ret
-
 
 def uncert_skip_variant(source_file, skip_file, uncert_file, uncert_name, remove_source=True):
     r"""
@@ -490,5 +485,4 @@
     with open(uncert_file, 'w') as file:
         yaml.dump(content_uncert, file, sort_keys=False)
     if remove_source:
-        os.remove(source_file)
->>>>>>> 4f87b571
+        os.remove(source_file)