setname: SLAC_NC_NOTFIXED_D
<<<<<<< HEAD
version: 1
version_comment: Port of old commondata. Data are in agreement with Fig. 4 of the reference and corresponds to a re-analysis of the SLAC data of E49a, E49b, E61, E87, E89a, E89b, E139, E140. Source not available.
=======
version: 2
version_comment: Port of old commondata
>>>>>>> 0fadd2da
nnpdf_metadata:
  nnpdf31_process: DIS NC
  experiment: null
arXiv:
  url: ''
  journal: Phys. Lett. B282 (1992) 475
iNSPIRE:
  url: https://inspirehep.net/literature/319089
hepdata:
  url: ''
  version: -1
implemented_observables:
- observable_name: EM-F2
  observable:
    description: Deep Inelastic Scattering
    label: SLAC $d$
    units: ''
  process_type: DIS_F2D
  tables: []
  npoints: []
  ndata: 211
  plotting:
    kinematics_override: dis_sqrt_scale
    theory_reference: Bertone:2013vaa
    dataset_label: SLAC $d$
    y_label: $10^{i}F_2(x,Q^2)$
    result_transform: qbindis
    data_reference: Whitlow:1991uw
    y_scale: symlog
    line_by:
    - k1
    plot_x: k2
  kinematic_coverage:
  - k1
  - k2
  - k3
  kinematics:
    variables:
      k1:
        description: Variable k1
        label: k1
        units: ''
      k2:
        description: Variable k2
        label: k2
        units: ''
      k3:
        description: Variable k3
        label: k3
        units: ''
    file: kinematics_EM-F2.yaml
  theory:
    conversion_factor: 1.0
    operation: 'NULL'
    FK_tables:
    - - SLAC_NC_EM_D_F2
  data_uncertainties: []
  variants:
    legacy:
      data_uncertainties:
      - uncertainties_legacy_EM-F2.yaml
      experiment: SLAC
    legacy_dw:
      data_uncertainties:
      - uncertainties_legacy_dw_EM-F2.yaml
      experiment: DEUTERON
  data_central: data_legacy_EM-F2.yaml
  ported_from: SLACD<|MERGE_RESOLUTION|>--- conflicted
+++ resolved
@@ -1,11 +1,6 @@
 setname: SLAC_NC_NOTFIXED_D
-<<<<<<< HEAD
-version: 1
+version: 2
 version_comment: Port of old commondata. Data are in agreement with Fig. 4 of the reference and corresponds to a re-analysis of the SLAC data of E49a, E49b, E61, E87, E89a, E89b, E139, E140. Source not available.
-=======
-version: 2
-version_comment: Port of old commondata
->>>>>>> 0fadd2da
 nnpdf_metadata:
   nnpdf31_process: DIS NC
   experiment: null
