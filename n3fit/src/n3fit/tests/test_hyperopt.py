"""
    Test hyperoptimization features
"""
<<<<<<< HEAD
import random as rn
=======
import json
import pathlib
import shutil
import subprocess as sp
>>>>>>> e470c7e7

import numpy as np
from numpy.testing import assert_approx_equal
<<<<<<< HEAD
import pytest
import tensorflow as tf

from n3fit.backends import clear_backend_state
from n3fit.hyper_optimization.rewards import HyperLoss
from n3fit.model_gen import pdfNN_layer_generator
from validphys.api import API


def set_initial_state(seed=1):
    """
    This function sets the initial internal state for the different components of n3fit.

    Important to warrant that pdf_models are always generated with the same parameters.
    """
    np.random.seed(seed)
    rn.seed(seed)
    clear_backend_state()
    tf.random.set_seed(seed)


def generate_pdf(seeds):
    """Generate generic pdf model."""
    fake_fl = [
        {"fl": i, "largex": [0, 1], "smallx": [1, 2]}
        for i in ["u", "ubar", "d", "dbar", "c", "g", "s", "sbar"]
    ]
    pdf_model = pdfNN_layer_generator(
        nodes=[8], activations=["linear"], seed=seeds, flav_info=fake_fl, fitbasis="FLAVOUR"
    )
    return pdf_model


def get_experimental_data(dataset_name="NMC", theoryid=400):
    """Get experimental data set using validphys API.

    Returns a tuple defined by the data set as
    `validphys.core.DataSetSpec` and associated covariant matrix.
    """
    exp_data_set_spec = API.dataset(
        dataset_input={"dataset": dataset_name}, theoryid=theoryid, use_cuts="internal"
    )
    covmat = API.covariance_matrix(
        dataset_input={"dataset": dataset_name}, theoryid=theoryid, use_cuts="internal"
    )
    return (exp_data_set_spec, covmat)


@pytest.mark.parametrize(
    "loss_type, replica_statistic, expected_per_fold_loss",
    [
        ("chi2", "average", 0.15),
        ("chi2", "best_worst", 0.2),
        ("chi2", "std", 0.05),
        ("phi2", None, None),
    ],
)
def test_compute_per_fold_loss(loss_type, replica_statistic, expected_per_fold_loss):
    """Check that the losses per fold are calculated correctly.

    This example assumes a 2 replica calculation with 3 added penalties.
    """
    # generate 2 replica pdf model
    set_initial_state()
    pdf_models = generate_pdf(seeds=[0, 1])
    # add 3 penalties for a 2 replica model
    penalties = [np.array([0.0, 0.0]), np.array([0.0, 0.0]), np.array([0.0, 0.0])]
    # experimental losses for each replica
    experimental_loss = np.array([0.1, 0.2])
    # get experimental data to compare with
    experimental_data = [get_experimental_data()]

    loss = HyperLoss(loss_type=loss_type, replica_statistic=replica_statistic)

    # calculate statistic loss for one specific fold
    predicted_per_fold_loss = loss.compute_loss(
        penalties, experimental_loss, pdf_models, experimental_data
    )

    # Assert
    if expected_per_fold_loss is not None:
        assert_approx_equal(predicted_per_fold_loss, expected_per_fold_loss)
    else:
        assert predicted_per_fold_loss >= 0  # Test for non-negativity
        assert predicted_per_fold_loss.dtype == np.float64  # Test its type
        # Add more property-based tests specific to "phi2" if possible


def test_loss_reduce_over_folds():
    """Ensure that the hyper loss statistics over all folds are calculated correctly."""
    # define losses for 3 folds
    losses = np.array([1.0, 2.0, 3.0])

    loss_average = HyperLoss(fold_statistic="average")
    assert_approx_equal(loss_average.reduce_over_folds(losses), 2.0)

    loss_best_worst_best_worst = HyperLoss(fold_statistic="best_worst")
    assert_approx_equal(loss_best_worst_best_worst.reduce_over_folds(losses), 3.0)

    loss_std = HyperLoss(fold_statistic="std")
    assert_approx_equal(loss_std.reduce_over_folds(losses), 0.816496580927726)
=======

from n3fit.hyper_optimization import rewards


def test_rewards():
    """Ensure that rewards continue doing what they are supposed to do"""
    losses = [0.0, 1.0, 2.0]
    assert_approx_equal(rewards.average(losses), 1.0)
    assert_approx_equal(rewards.best_worst(losses), 2.0)
    assert_approx_equal(rewards.std(losses), 0.816496580927726)


REGRESSION_FOLDER = pathlib.Path(__file__).with_name("regressions")
QUICKNAME = "quickcard"
EXE = "n3fit"
REPLICA = "1"


def load_data(info_file):
    """Loads the information of the fit from the json files"""
    with open(info_file, "r", encoding='utf-8') as file:
        return json.load(file)


def test_restart_from_pickle(tmp_path):
    """Ensure that our hyperopt restart works as expected"""
    # Prepare the run
    quickcard = f"hyper-{QUICKNAME}.yml"
    quickpath = REGRESSION_FOLDER / quickcard
    # Set up some options
    n_trials_stop = 2
    n_trials_total = 4
    output_restart = tmp_path / f"run_{n_trials_stop}_trials_and_then_{n_trials_total}_trials"
    output_direct = tmp_path / f"run_{n_trials_total}_trials"

    # cp runcard to tmp folder
    shutil.copy(quickpath, tmp_path)
    # run some trials for the first time
    sp.run(
        f"{EXE} {quickpath} {REPLICA} --hyperopt {n_trials_stop} " f"-o {output_restart}".split(),
        cwd=tmp_path,
        check=True,
    )
    # restart and calculate more trials
    sp.run(
        f"{EXE} {quickpath} {REPLICA} --hyperopt {n_trials_total} "
        f"-o {output_restart} --restart".split(),
        cwd=tmp_path,
        check=True,
    )
    # start again and calculate all trials at once
    sp.run(
        f"{EXE} {quickpath} {REPLICA} --hyperopt {n_trials_total} " f"-o {output_direct}".split(),
        cwd=tmp_path,
        check=True,
    )

    # read up generated json files
    restart_json_path = f"{output_restart}/nnfit/replica_{REPLICA}/tries.json"
    restart_json = load_data(restart_json_path)
    direct_json_path = f"{output_direct}/nnfit/replica_{REPLICA}/tries.json"
    direct_json = load_data(direct_json_path)

    # minimum check: the generated list of nested dictionaries have same lenght
    assert len(restart_json) == len(direct_json)

    for i in range(n_trials_total):
        # check that the files share exactly the same hyperopt history
        assert restart_json[i]['misc'] == direct_json[i]['misc']
        assert restart_json[i]['state'] == direct_json[i]['state']
        assert restart_json[i]['tid'] == direct_json[i]['tid']
        assert restart_json[i]['result'] == direct_json[i]['result']
>>>>>>> e470c7e7
<|MERGE_RESOLUTION|>--- conflicted
+++ resolved
@@ -1,18 +1,14 @@
 """
     Test hyperoptimization features
 """
-<<<<<<< HEAD
-import random as rn
-=======
 import json
 import pathlib
+import random as rn
 import shutil
 import subprocess as sp
->>>>>>> e470c7e7
 
 import numpy as np
 from numpy.testing import assert_approx_equal
-<<<<<<< HEAD
 import pytest
 import tensorflow as tf
 
@@ -114,17 +110,6 @@
 
     loss_std = HyperLoss(fold_statistic="std")
     assert_approx_equal(loss_std.reduce_over_folds(losses), 0.816496580927726)
-=======
-
-from n3fit.hyper_optimization import rewards
-
-
-def test_rewards():
-    """Ensure that rewards continue doing what they are supposed to do"""
-    losses = [0.0, 1.0, 2.0]
-    assert_approx_equal(rewards.average(losses), 1.0)
-    assert_approx_equal(rewards.best_worst(losses), 2.0)
-    assert_approx_equal(rewards.std(losses), 0.816496580927726)
 
 
 REGRESSION_FOLDER = pathlib.Path(__file__).with_name("regressions")
@@ -186,5 +171,4 @@
         assert restart_json[i]['misc'] == direct_json[i]['misc']
         assert restart_json[i]['state'] == direct_json[i]['state']
         assert restart_json[i]['tid'] == direct_json[i]['tid']
-        assert restart_json[i]['result'] == direct_json[i]['result']
->>>>>>> e470c7e7
+        assert restart_json[i]['result'] == direct_json[i]['result']