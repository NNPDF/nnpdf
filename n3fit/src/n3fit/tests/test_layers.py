"""
    Tests for the layers of n3fit
    This module checks that the layers do what they would do with numpy
"""

import numpy as np
from n3fit.backends import operations as op
import n3fit.layers as layers
from validphys.pdfbases import rotation


FLAVS = 3
XSIZE = 4
NDATA = 3
THRESHOLD = 1e-6

# Helper functions
def generate_input_had(flavs=3, xsize=2, ndata=4, n_combinations=None):
    """ Generates fake input (fktable and array of combinations) for the hadronic convolution

    Parameters
    ----------
    flavs: int
        number of flavours to consider
    xsize: int
        size of the grid on x
    ndata: int
        number of experimental datapoints
    n_combinations: int
        number of combinations of flavours to take into account
        default: flavs*flavs (all)
    """
    # If n_combinations = -1 combinations will include al possible combinations
    af = np.arange(flavs)
    all_combinations = np.array(np.meshgrid(af, af)).T.reshape(-1, 2)
    # See whether we want to only keep some of the combinations
    if n_combinations is None:
        combinations = all_combinations
        lc = len(combinations)
    else:
        bchoice = sorted(
            np.random.choice(
                np.arange(flavs * flavs), size=n_combinations, replace=False
            )
        )
        combinations = [all_combinations[i] for i in bchoice]
        lc = n_combinations
    # Generate random FK table and PDF
    fktable = np.random.rand(ndata, lc, xsize, xsize)
    return fktable, np.array(combinations)


# Generate an FK table, PDF and combinations list for DIS
def generate_input_DIS(flavs=3, xsize=2, ndata=5, n_combinations=-1):
    """ Generates fake input (fktable and array of combinations) for the DIS convolution

    Parameters
    ----------
    flavs: int
        number of flavours to consider
    xsize: int
        size of the grid on x
    ndata: int
        number of experimental datapoints
    n_combinations: int
        number of combinations of flavours to take into account
        default: flavs (all)
    """
    all_combinations = np.arange(flavs)
    # Now see whether we want to only keep some of the combinations
    if n_combinations is None:
        combinations = all_combinations
        lc = len(combinations)
    else:
        combinations = sorted(
            np.random.choice(all_combinations, size=n_combinations, replace=False)
        )
        lc = n_combinations
    # Generate random FK table and PDF
    fktable = np.random.rand(ndata, lc, xsize)
    return fktable, np.array(combinations)


def generate_DIS(nfk=1):
    fkdicts = []
    for i in range(nfk):
        fk, comb = generate_input_DIS(
            flavs=FLAVS, xsize=XSIZE, ndata=NDATA, n_combinations=FLAVS - 1
        )
        fkdicts.append({"fktable": fk, "basis": comb, "xgrid": np.ones((1, XSIZE))})
    return fkdicts


def generate_had(nfk=1):
    fkdicts = []
    for i in range(nfk):
        fk, comb = generate_input_had(
            flavs=FLAVS, xsize=XSIZE, ndata=NDATA, n_combinations=FLAVS
        )
        fkdicts.append({"fktable": fk, "basis": comb, "xgrid": np.ones((1, XSIZE))})
    return fkdicts


# Tests
def test_DIS_basis():
    fkdicts = generate_DIS(2)
    obs_layer = layers.DIS(fkdicts, "NULL", nfl=FLAVS)
    # Get the masks from the layer
    all_masks = obs_layer.all_masks
    for result, fk in zip(all_masks, fkdicts):
        comb = fk["basis"]
        # Compute the basis with numpy
        reference = np.zeros(FLAVS, dtype=bool)
        for i in comb:
            reference[i] = True
        assert np.alltrue(result == reference)


def test_DY_basis():
    fkdicts = generate_had(2)
    obs_layer = layers.DY(fkdicts, "NULL", nfl=FLAVS)
    # Get the mask from the layer
    all_masks = obs_layer.all_masks
    for result, fk in zip(all_masks, fkdicts):
        comb = fk["basis"]
        reference = np.zeros((FLAVS, FLAVS))
        for i, j in comb:
            reference[i, j] = True
        assert np.alltrue(result == reference)


def test_DIS():
    tests = [(2, "ADD"), (1, "NULL")]
    for nfk, ope in tests:
        # Input values
        fkdicts = generate_DIS(nfk)
        obs_layer = layers.DIS(fkdicts, ope, nfl=FLAVS)
        pdf = np.random.rand(XSIZE, FLAVS)
        kp = op.numpy_to_tensor(np.expand_dims(pdf, 0))
        # generate the n3fit results
        result_tensor = obs_layer(kp)
        result = op.evaluate(result_tensor)
        # Compute the numpy version of this layer
        all_masks = obs_layer.all_masks
        if len(all_masks) < nfk:
            all_masks *= nfk
        reference = 0
        for fkdict, mask in zip(fkdicts, all_masks):
            fk = fkdict["fktable"]
            pdf_masked = pdf.T[mask.numpy()].T
            reference += np.tensordot(fk, pdf_masked, axes=[[2, 1], [0, 1]])
        assert np.allclose(result, reference, THRESHOLD)


def test_DY():
    tests = [(2, "ADD"), (1, "NULL")]
    for nfk, ope in tests:
        # Input values
        fkdicts = generate_had(nfk)
        obs_layer = layers.DY(fkdicts, ope, nfl=FLAVS)
        pdf = np.random.rand(XSIZE, FLAVS)
        kp = op.numpy_to_tensor(np.expand_dims(pdf, 0))
        # generate the n3fit results
        result_tensor = obs_layer(kp)
        result = op.evaluate(result_tensor)
        # Compute the numpy version of this layer
        all_masks = obs_layer.all_masks
        if len(all_masks) < nfk:
            all_masks *= nfk
        reference = 0
        for fkdict, mask in zip(fkdicts, all_masks):
            fk = fkdict["fktable"]
            lumi = np.tensordot(pdf, pdf, axes=0)
            lumi_perm = np.moveaxis(lumi, [1, 3], [0, 1])
            lumi_masked = lumi_perm[mask.numpy()]
            reference += np.tensordot(fk, lumi_masked, axes=3)
        assert np.allclose(result, reference, THRESHOLD)


def test_rotation_flavour():
    # Input dictionary to build the rotation matrix using vp2 functions
    flav_info = [
        {"fl": "u"},
        {"fl": "ubar"},
        {"fl": "d"},
        {"fl": "dbar"},
        {"fl": "s"},
        {"fl": "sbar"},
        {"fl": "c"},
        {"fl": "g"},
    ]
    # Apply the rotation using numpy tensordot
    x = np.ones(8)  # Vector in the flavour basis v_i
    x = np.expand_dims(x, axis=[0, 1])  # Give to the input the shape (1,1,8)
    mat = rotation(flav_info, 'FLAVOUR')  # Rotation matrix R_ij, i=flavour, j=evolution
    res_np = np.tensordot(x, mat, (2, 0))  # Vector in the evolution basis u_j=R_ij*vi

    # Apply the rotation through the rotation layer
    x = op.numpy_to_tensor(x)
    rotmat = layers.FlavourToEvolution(flav_info, 'FLAVOUR')
    res_layer = rotmat(x)
    assert np.alltrue(res_np == res_layer)

<<<<<<< HEAD
def test_rotation_evol():
    # Input dictionary to build the rotation matrix using vp2 functions
    flav_info = [
        {"fl": "sng"},
        {"fl": "v"},
        {"fl": "v3"},
        {"fl": "v8"},
        {"fl": "t3"},
        {"fl": "t8"},
        {"fl": "t15"},
        {"fl": "g"},
    ]
    # Apply the rotation using numpy tensordot
    x = np.ones(8)  # Vector in the flavour basis v_i
    x = np.expand_dims(x, axis=[0, 1])  # Give to the input the shape (1,1,8)
    mat = rotation(flav_info, 'EVOL')  # Rotation matrix R_ij, i=flavour, j=evolution
    res_np = np.tensordot(x, mat, (2, 0))  # Vector in the evolution basis u_j=R_ij*vi

    # Apply the rotation through the rotation layer
    x = op.numpy_to_tensor(x)
    rotmat = layers.FlavourToEvolution(flav_info, 'EVOL')
    res_layer = rotmat(x)
    assert np.alltrue(res_np == res_layer)    
=======
def test_Mask():
    """ Test the mask layer """
    SIZE = 100
    fi = np.random.rand(SIZE)
    # Check that the multiplier works
    vals = [0.0, 2.0, np.random.rand()]
    for val in vals:
        masker = layers.Mask(c = val)
        ret = masker(fi)
        np.testing.assert_allclose(ret, val*fi, rtol=1e-5)
    # Check that the boolean works
    np_mask = np.random.randint(0, 2, size=SIZE, dtype=bool)
    masker = layers.Mask(bool_mask = np_mask)
    ret = masker(fi)
    masked_fi = fi[np_mask]
    np.testing.assert_allclose(ret, masked_fi, rtol=1e-5)
    # Check that the combination works!
    rn_val = vals[-1]
    masker = layers.Mask(bool_mask = np_mask, c = rn_val)
    ret = masker(fi)
    np.testing.assert_allclose(ret, masked_fi*rn_val, rtol=1e-5)
>>>>>>> 19e549e9
<|MERGE_RESOLUTION|>--- conflicted
+++ resolved
@@ -201,7 +201,6 @@
     res_layer = rotmat(x)
     assert np.alltrue(res_np == res_layer)
 
-<<<<<<< HEAD
 def test_rotation_evol():
     # Input dictionary to build the rotation matrix using vp2 functions
     flav_info = [
@@ -225,7 +224,6 @@
     rotmat = layers.FlavourToEvolution(flav_info, 'EVOL')
     res_layer = rotmat(x)
     assert np.alltrue(res_np == res_layer)    
-=======
 def test_Mask():
     """ Test the mask layer """
     SIZE = 100
@@ -246,5 +244,4 @@
     rn_val = vals[-1]
     masker = layers.Mask(bool_mask = np_mask, c = rn_val)
     ret = masker(fi)
-    np.testing.assert_allclose(ret, masked_fi*rn_val, rtol=1e-5)
->>>>>>> 19e549e9
+    np.testing.assert_allclose(ret, masked_fi*rn_val, rtol=1e-5)