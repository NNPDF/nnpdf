--- conflicted
+++ resolved
@@ -112,19 +112,6 @@
     def contract_covmat_diag(kernel, tmp):
         if tmp.shape[1] == 1:
             # einsum is not well suited for CPU, so use tensordot if not multimodel
-<<<<<<< HEAD
-            if len(self.kernel.shape) == 3:
-                right_dot = op.tensor_product(self.kernel[0, ...], tmp[0, 0, :], axes=1)
-                res = op.tensor_product(tmp[0, :, :], right_dot, axes=1)
-            else:
-                right_dot = op.tensor_product(self.kernel, tmp[0, 0, :], axes=1)
-                res = op.tensor_product(tmp[0, :, :], right_dot, axes=1)
-        else:
-            if len(self.kernel.shape) == 3:
-                res = op.einsum("bri, rij, brj -> r", tmp, self.kernel, tmp)
-            else:
-                res = op.einsum("bri, ij, brj -> r", tmp, self.kernel, tmp)
-=======
             if len(kernel.shape) == 2:
                 right_dot = op.tensor_product(kernel[0, :], tmp[0, 0, :], axes=1)
                 res = op.tensor_product(tmp[0, :, :], right_dot, axes=1)
@@ -136,7 +123,6 @@
                 res = op.einsum("bri, ri, bri -> r", tmp, kernel, tmp)
             else:
                 res = op.einsum("bri, i, bri -> r", tmp, kernel, tmp)
->>>>>>> c1a0be68
         return res
 
 
