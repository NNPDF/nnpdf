"""
    Library of functions which generate the NN objects

    Contains:
        # observable_generator:
            Generates the output layers as functions
        # pdfNN_layer_generator:
            Generates the PDF NN layer to be fitted


"""
from dataclasses import dataclass

import numpy as np
<<<<<<< HEAD
from n3fit.msr import msr_impose
from n3fit.layers import DIS, DY, ObsRotation, losses
from n3fit.layers import Preprocessing, FkRotation, FlavourToEvolution, Mask
from n3fit.layers.observable import is_unique
=======
>>>>>>> 7d5b9f0a

from n3fit.backends import Input, Lambda, MetaLayer, MetaModel, base_layer_selector
from n3fit.backends import operations as op
from n3fit.backends import regularizer_selector
from n3fit.layers import (
    DIS,
    DY,
    AddPhoton,
    FkRotation,
    FlavourToEvolution,
    ObsRotation,
    Preprocessing,
    losses,
)
from n3fit.layers.observable import is_unique
from n3fit.msr import msr_impose

@dataclass
class ObservableWrapper:
    """Wraps many observables into an experimental layer once the PDF model is prepared
    It can take normal datasets or Lagrange-multiplier-like datasets
    (such as positivity or integrability)
    """

    # IDEALLY:
    # In principle this is something that could be automatically provided by validphyts
    # __but__ it requires backend (i.e., tensorflow) information
    # but maybe it can be constructed in such a way that the backend is lazyly imported
    # and make this part of the experiment spec

    name: str
    observables: list
    trvl_mask_layers: list
    dataset_xsizes: list
    invcovmat: np.array = None
    covmat: np.array = None
    multiplier: float = 1.0
    integrability: bool = False
    positivity: bool = False
    data: np.array = None
    rotation: ObsRotation = None  # only used for diagonal covmat

    def _generate_loss(self, mask=None):
        """Generates the corresponding loss function depending on the values the wrapper
        was initialized with"""
        if self.invcovmat is not None:
            loss = losses.LossInvcovmat(
                self.invcovmat, self.data, mask, covmat=self.covmat, name=self.name)
        elif self.positivity:
            loss = losses.LossPositivity(name=self.name, c=self.multiplier)
        elif self.integrability:
            loss = losses.LossIntegrability(name=self.name, c=self.multiplier)
        return loss

    def _generate_experimental_layer(self, pdf):
        """Generate the experimental layer by feeding to each observable its PDF.
        In the most general case, each observable might need a PDF evaluated on a different xgrid,
        the input PDF is evaluated in all points that the experiment needs and needs to be split
        """
        if len(self.dataset_xsizes) > 1:
            splitting_layer = op.as_layer(
                op.split,
                op_args=[self.dataset_xsizes],
                op_kwargs={"axis": 1},
                name=f"{self.name}_split",
            )
            sp_pdf = splitting_layer(pdf)
            output_layers = [obs(p) for obs, p in zip(self.observables, sp_pdf)]
        else:
            output_layers = [obs(pdf) for obs in self.observables]

        masked_output_layers = []
        if self.trvl_mask_layers is not None:
            for output_layer, mask_layer in zip(output_layers, self.trvl_mask_layers):
                masked_output_layers.append(mask_layer(output_layer))
        else:
            masked_output_layers = output_layers

        # Finally concatenate all observables (so that experiments are one single entity)
        ret = op.concatenate(masked_output_layers)
        if self.rotation is not None:
            ret = self.rotation(ret)
        return ret

    def __call__(self, pdf_layer, mask=None):
        loss_f = self._generate_loss(mask)
        experiment_prediction = self._generate_experimental_layer(pdf_layer)
        return loss_f(experiment_prediction)


def observable_generator(spec_dict,
                         mask_array=None,
                         training_data=None,
                         validation_data=None,
                         invcovmat_tr=None,
                         invcovmat_vl=None,
                         positivity_initial=1.0,
                         integrability=False
):  # pylint: disable=too-many-locals
    """
    This function generates the observable models for each experiment.
    These are models which takes as input a PDF tensor (1 x size_of_xgrid x flavours) and outputs
    the result of the observable for each contained dataset (n_points,).

    In summary the model has the following structure:
        One experiment layer, made of any number of observable layers.
        Observable layers, corresponding to commondata datasets
        and made of any number of fktables (and an operation on them).

    An observable contains an fktable, which is loaded by the convolution layer
    (be it hadronic or DIS) and a inv covmat which loaded by the loss.

    This function also outputs three "output objects" (which are functions that generate layers)
    that use the training and validation mask to create a training_output, validation_output
    and experimental_output

    If the dataset is a positivity dataset acts in consequence.

    The output is a dictionary (`layer_info`), each one of the three output functions
    have a signature:

        `def out_tr(pdf_layer, dataset_out=None)`

    The `pdf_layer` must be a layer of shape (1, size_of_xgrid, flavours)
    `datasets_out` is the list of dataset to be masked to 0 when generating the layer

    Parameters
    ----------
        spec_dict: dict
            a dictionary-like object containing the information of the experiment
        positivity_initial: float
            set the positivity lagrange multiplier for epoch 1

    Returns
    ------
        layer_info: dict
            a dictionary with:
            - `inputs`: input layer
            - `output`: output layer (unmasked)
            - `output_tr`: output layer (training)
            - `output_vl`: output layer (validation)
            - `experiment_xsize`: int (size of the output array)
    """
    spec_name = spec_dict["name"]
    dataset_xsizes = []
    model_inputs = []
    model_observables = []
    tr_mask_layers = []
    vl_mask_layers = []
    offset = 0
    apply_masks = spec_dict.get("data_transformation_tr") is None and mask_array is not None
    # The first step is to compute the observable for each of the datasets
    masks = []
    for dataset in spec_dict["datasets"]:
        # Get the generic information of the dataset
        dataset_name = dataset.name

        # Look at what kind of layer do we need for this dataset
        if dataset.hadronic:
            Obs_Layer = DY
        else:
            Obs_Layer = DIS

        # Set the operation (if any) to be applied to the fktables of this dataset
        operation_name = dataset.operation

        # Extract the masks that will end up in the observable wrappers...
        if apply_masks:
            trmask = mask_array[:, offset:offset + dataset.ndata]
            masks.append(trmask)
            tr_mask_layers.append(Mask(trmask, axis=1, name=f"trmask_{dataset_name}"))
            vl_mask_layers.append(Mask(~trmask, axis=1, name=f"vlmask_{dataset_name}"))

        # Now generate the observable layer, which takes the following information:
        # operation name
        # dataset name
        # list of validphys.coredata.FKTableData objects
        #   these will then be used to check how many different pdf inputs are needed
        #   (and convolutions if given the case)
        obs_layer = Obs_Layer(
            dataset.fktables_data,
            dataset.fktables(),
            operation_name,
            name=f"dat_{dataset_name}")

        # If the observable layer found that all input grids are equal, the splitting will be None
        # otherwise the different xgrids need to be stored separately
        # Note: for pineappl grids, obs_layer_tr.splitting should always be None
        if obs_layer.splitting is None:
            xgrid = dataset.fktables_data[0].xgrid
            model_inputs.append(xgrid)
            dataset_xsizes.append(len(xgrid))
        else:
            xgrids = [i.xgrid for i in dataset.fktables_data]
            model_inputs += xgrids
            dataset_xsizes.append(sum([len(i) for i in xgrids]))

        model_observables.append(obs_layer)

        # shift offset for new mask array
        offset = offset + dataset.ndata

    # Check whether all xgrids of all observables in this experiment are equal
    # if so, simplify the model input
    if is_unique(model_inputs):
        model_inputs = model_inputs[0:1]
        dataset_xsizes = dataset_xsizes[0:1]

    # Reshape all inputs arrays to be (1, nx)
    model_inputs = np.concatenate(model_inputs).reshape(1, -1)

    full_nx = sum(dataset_xsizes)
    if spec_dict["positivity"]:
        out_positivity = ObservableWrapper(
            spec_name,
            model_observables,
            tr_mask_layers if apply_masks else None,
            dataset_xsizes,
            multiplier=positivity_initial,
            positivity=not integrability,
            integrability=integrability,
        )

        layer_info = {
            "inputs": model_inputs,
            "output_tr": out_positivity,
            "experiment_xsize": full_nx,
        }
        # For positivity we end here
        return layer_info

    # Generate the loss function and rotations of the final data (if any)
    if spec_dict.get("data_transformation_tr") is not None:
        obsrot_tr = ObsRotation(spec_dict.get("data_transformation_tr"))
        obsrot_vl = ObsRotation(spec_dict.get("data_transformation_vl"))
    else:
        obsrot_tr = None
        obsrot_vl = None

    out_tr = ObservableWrapper(
        spec_name,
        model_observables,
        tr_mask_layers if apply_masks else None,
        dataset_xsizes,
        invcovmat=invcovmat_tr,
        data=training_data,
        rotation=obsrot_tr,
    )
    out_vl = ObservableWrapper(
        f"{spec_name}_val",
        model_observables,
        vl_mask_layers if apply_masks else None,
        dataset_xsizes,
        invcovmat=invcovmat_vl,
        data=validation_data,
        rotation=obsrot_vl,
    )
    out_exp = ObservableWrapper(
        f"{spec_name}_exp",
        model_observables,
        None,
        dataset_xsizes,
        invcovmat=spec_dict["invcovmat_true"],
        covmat=spec_dict["covmat"],
        data=spec_dict["expdata_true"],
        rotation=None,
    )

    layer_info = {
        "inputs": model_inputs,
        "output": out_exp,
        "output_tr": out_tr,
        "output_vl": out_vl,
        "experiment_xsize": full_nx,
    }
    return layer_info


# Network generation functions
def generate_dense_network(
    nodes_in,
    nodes,
    activations,
    initializer_name="glorot_normal",
    seed=0,
    dropout_rate=0.0,
    regularizer=None,
):
    """
    Generates a dense network

    the dropout rate, if selected, is set
    for the next to last layer (i.e., the last layer of the dense network before getting to
    the output layer for the basis choice)
    """
    list_of_pdf_layers = []
    number_of_layers = len(nodes)
    if dropout_rate > 0:
        dropout_layer = number_of_layers - 2
    else:
        dropout_layer = -1
    for i, (nodes_out, activation) in enumerate(zip(nodes, activations)):
        # if we have dropout set up, add it to the list
        if dropout_rate > 0 and i == dropout_layer:
            list_of_pdf_layers.append(base_layer_selector("dropout", rate=dropout_rate))

        # select the initializer and move the seed
        init = MetaLayer.select_initializer(initializer_name, seed=seed + i)

        # set the arguments that will define the layer
        arguments = {
            "kernel_initializer": init,
            "units": int(nodes_out),
            "activation": activation,
            "input_shape": (nodes_in,),
            "kernel_regularizer": regularizer,
        }

        layer = base_layer_selector("dense", **arguments)

        list_of_pdf_layers.append(layer)
        nodes_in = int(nodes_out)
    return list_of_pdf_layers


def generate_dense_per_flavour_network(
    nodes_in, nodes, activations, initializer_name="glorot_normal", seed=0, basis_size=8
):
    """
    For each flavour generates a dense network of the chosen size

    """
    list_of_pdf_layers = []
    number_of_layers = len(nodes)
    current_seed = seed
    for i, (nodes_out, activation) in enumerate(zip(nodes, activations)):

        initializers = []
        for _ in range(basis_size):
            # select the initializer and move the seed
            initializers.append(MetaLayer.select_initializer(initializer_name, seed=current_seed))
            current_seed += 1

        # set the arguments that will define the layer
        # but careful, the last layer must be nodes = 1
        # TODO the mismatch is due to the fact that basis_size
        # is set to the number of nodes of the last layer when it should
        # come from the runcard
        if i == number_of_layers - 1:
            nodes_out = 1
        arguments = {
            "kernel_initializer": initializers,
            "units": nodes_out,
            "activation": activation,
            "input_shape": (nodes_in,),
            "basis_size": basis_size,
        }

        layer = base_layer_selector("dense_per_flavour", **arguments)

        if i == number_of_layers - 1:
            # For the last layer, apply concatenate
            concat = base_layer_selector("concatenate")

            def output_layer(ilayer):
                result = layer(ilayer)
                return concat(result)

            list_of_pdf_layers.append(output_layer)
        else:
            list_of_pdf_layers.append(layer)

        nodes_in = int(nodes_out)
    return list_of_pdf_layers


def pdfNN_layer_generator(
    inp=2,
    nodes=None,
    activations=None,
    initializer_name="glorot_normal",
    layer_type="dense",
    flav_info=None,
    fitbasis="NN31IC",
    out=14,
    seed=None,
    dropout=0.0,
    regularizer=None,
    regularizer_args=None,
    impose_sumrule=None,
    scaler=None,
    parallel_models=1,
    photons=None,
):  # pylint: disable=too-many-locals
    """
    Generates the PDF model which takes as input a point in x (from 0 to 1)
    and outputs a basis of 14 PDFs.
    It generates the preprocessing of the x into a set (x, log(x)),
    the arbitrary NN to fit the form of the PDF
    and the preprocessing factors.

    The funtional form of the output of this function is of:

        f_{i}(x) = R_{ji} N(x)_{j} * x^{1-alpha_{j}} * (1-x)^{beta_{j}}

    Where i goes from 1 to 14 while j goes from 1 to the size of the basis. R_{ji}
    is the rotation from the fitting basis to the physical basis needed for the
    convolution with the fktables.


    `layer_type` defines the architecture of the Neural Network, currently
    the following two options are implemented:
        - `dense`
            it will generate a densely connected networks where all nodes of layer n
            are connected with all nodes of layer n+1 (and n-1), the output layer is
            of the size of the last item in the `nodes` list (usually 8)
        - `dense_per_flavour`
            similar to `dense` but the nodes are disconnected in a per-flavour basis
            This means at the end of the PDF (and before the preprocessing)
            we have 8 (or whatever number) nodes just as before, but from the input
            to the output the nodes are disconnected

    This is a complicated function comprised of several sections:

    1. As initialization a number of checks are carried outs to ensure the number of layers
    and the number of activation functions match up.

    2. The neural network NN(x) is constructed depending on the requested layer_type

    3. Break the input into (x, log(x)) and passes down to the NN.
    The output of the NN in the previous step is a list of independent layers.
    A function is constructed that joins all those layers. The function takes a
    tensor as the input and applies all layers for NN in order.

    4. Create a preprocessing layer (that takes as input the same tensor x as the NN)
    and multiply it to the NN. We have now:
        N(x)_{j} * x^{1-alpha_{j}} * (1-x)^{beta_{j}}

    5. Create a rotation layer (that takes as input the previous step) and applies it
    so that we get f(x)_{i}

    Finally we output the final answer as well as the list of all generating functions
    in the model for easy usage within `n3fit`.

    Example
    -------

    >>> import numpy as np
    >>> from n3fit.vpinterface import N3PDF
    >>> from n3fit.model_gen import pdfNN_layer_generator
    >>> from validphys.pdfgrids import xplotting_grid
    >>> fake_fl = [{'fl' : i, 'largex' : [0,1], 'smallx': [1,2]} for i in ['u', 'ubar', 'd', 'dbar', 'c', 'cbar', 's', 'sbar']]
    >>> fake_x = np.linspace(1e-3,0.8,3)
    >>> pdf_model = pdfNN_layer_generator(nodes=[8], activations=['linear'], seed=[2,3], flav_info=fake_fl, parallel_models=2)

    Parameters
    ----------
        inp: int
            dimension of the xgrid. If inp=2, turns the x point into a (x, log(x)) pair
        nodes: list(int)
            list of the number of nodes per layer of the PDF NN. Default: [15,8]
        activation: list
            list of activation functions to apply to each layer. Default: ["tanh", "linear"]
            if the number of activation function does not match the number of layers, it will add
            copies of the first activation function found
        initializer_name: str
            selects the initializer of the weights of the NN. Default: glorot_normal
        layer_type: str
            selects the type of architecture of the NN. Default: dense
        flav_info: dict
            dictionary containing the information about each PDF (basis dictionary in the runcard)
            to be used by Preprocessing
        out: int
            number of output flavours of the model (default 14)
        seed: list(int)
            seed to initialize the NN
        dropout: float
            rate of dropout layer by layer
        impose_sumrule: str
            whether to impose sumrules on the output pdf and which one to impose (All, MSR, VSR)
        scaler: scaler
            Function to apply to the input. If given the input to the model
            will be a (1, None, 2) tensor where dim [:,:,0] is scaled
        parallel_models: int
            How many models should be trained in parallel
        photon: :py:class:`validphys.photon.compute.Photon`
            If given, gives the AddPhoton layer a function to compute a photon which will be added at the
            index 0 of the 14-size FK basis
            This same function will also be used to compute the MSR component for the photon

    Returns
    -------
       pdf_models: list with a number equal to `parallel_models` of type n3fit.backends.MetaModel
            a model f(x) = y where x is a tensor (1, xgrid, 1) and y a tensor (1, xgrid, out)
    """
    # Parse the input configuration
    if seed is None:
        seed = parallel_models * [None]
    elif isinstance(seed, int):
        seed = parallel_models * [seed]

    if nodes is None:
        nodes = [15, 8]
    ln = len(nodes)

    if impose_sumrule is None:
        impose_sumrule = "All"

    if scaler:
        inp = 1

    if activations is None:
        activations = ["tanh", "linear"]
    elif callable(activations):
        # hyperopt passes down a function to generate dynamically the list of
        # activations functions
        activations = activations(ln)

    if regularizer_args is None:
        regularizer_args = dict()

    number_of_layers = len(nodes)
    # The number of nodes in the last layer is equal to the number of fitted flavours
    last_layer_nodes = nodes[-1]  # (== len(flav_info))

    # Generate the generic layers that will not depend on extra considerations

    # First prepare the input for the PDF model and any scaling if needed
    placeholder_input = Input(shape=(None, 1), batch_size=1)

    subtract_one = False
    process_input = Lambda(lambda x: x)
    input_x_eq_1 = [1.0]
    # When scaler is active we also want to do the subtraction of large x
    # TODO: make it its own option (i.e., one could want to use this without using scaler)
    if scaler:
        # change the input domain [0,1] -> [-1,1]
        process_input = Lambda(lambda x: 2 * x - 1)
        subtract_one = True
        input_x_eq_1 = scaler([1.0])[0]
        placeholder_input = Input(shape=(None, 2), batch_size=1)
    elif inp == 2:
        # If the input is of type (x, logx)
        # create a x --> (x, logx) layer to preppend to everything
        process_input = Lambda(lambda x: op.concatenate([x, op.op_log(x)], axis=-1))

    model_input = {"pdf_input": placeholder_input}
    if subtract_one:
        layer_x_eq_1 = op.numpy_to_input(np.array(input_x_eq_1).reshape(1, 1))
        model_input["layer_x_eq_1"] = layer_x_eq_1

    # Evolution layer
    layer_evln = FkRotation(input_shape=(last_layer_nodes,), output_dim=out)

    # Photon layer
    layer_photon = AddPhoton(photons=photons)

    # Basis rotation
    basis_rotation = FlavourToEvolution(flav_info=flav_info, fitbasis=fitbasis)

    # Normalization and sum rules
    if impose_sumrule:
        sumrule_layer, integrator_input = msr_impose(
            mode=impose_sumrule, scaler=scaler, photons=photons
        )
        model_input["integrator_input"] = integrator_input
    else:
        sumrule_layer = lambda x: x

    # Now we need a trainable network per model to be trained in parallel
    pdf_models = []
    for i, layer_seed in enumerate(seed):
        if layer_type == "dense":
            reg = regularizer_selector(regularizer, **regularizer_args)
            list_of_pdf_layers = generate_dense_network(
                inp,
                nodes,
                activations,
                initializer_name,
                seed=layer_seed,
                dropout_rate=dropout,
                regularizer=reg,
            )
        elif layer_type == "dense_per_flavour":
            # Define the basis size attending to the last layer in the network
            # TODO: this information should come from the basis information
            #       once the basis information is passed to this class
            list_of_pdf_layers = generate_dense_per_flavour_network(
                inp,
                nodes,
                activations,
                initializer_name,
                seed=layer_seed,
                basis_size=last_layer_nodes,
            )

        def dense_me(x):
            """Takes an input tensor `x` and applies all layers
            from the `list_of_pdf_layers` in order"""
            processed_x = process_input(x)
            curr_fun = list_of_pdf_layers[0](processed_x)

            for dense_layer in list_of_pdf_layers[1:]:
                curr_fun = dense_layer(curr_fun)
            return curr_fun

        preproseed = layer_seed + number_of_layers
        layer_preproc = Preprocessing(
            flav_info=flav_info,
            input_shape=(1,),
            name=f"pdf_prepro_{i}",
            seed=preproseed,
            large_x=not subtract_one,
        )

        # Apply preprocessing and basis
        def layer_fitbasis(x):
            """The tensor x has a expected shape of (1, None, {1,2})
            where x[...,0] corresponds to the feature_scaled input and x[...,-1] the original input
            """
            x_scaled = op.op_gather_keep_dims(x, 0, axis=-1)
            x_original = op.op_gather_keep_dims(x, -1, axis=-1)

            nn_output = dense_me(x_scaled)
            if subtract_one:
                nn_at_one = dense_me(layer_x_eq_1)
                nn_output = op.op_subtract([nn_output, nn_at_one])

            ret = op.op_multiply([nn_output, layer_preproc(x_original)])
            if basis_rotation.is_identity():
                # if we don't need to rotate basis we don't want spurious layers
                return ret
            return basis_rotation(ret)

        # Rotation layer, changes from the 8-basis to the 14-basis
        def layer_pdf(x):
            return layer_evln(layer_fitbasis(x))

        # Final PDF (apply normalization)
        normalized_pdf = sumrule_layer(layer_pdf, i)

        # Photon layer, changes the photon from zero to non-zero
        def apply_photon(x):
            # if photon is None then the photon layer is not applied
            if photons:
                return layer_photon(normalized_pdf(x), i)
            else:
                return normalized_pdf(x)

        final_pdf = apply_photon

        # Create the model
        pdf_model = MetaModel(
            model_input, final_pdf(placeholder_input), name=f"PDF_{i}", scaler=scaler
        )
        pdf_models.append(pdf_model)
    return pdf_models<|MERGE_RESOLUTION|>--- conflicted
+++ resolved
@@ -12,13 +12,6 @@
 from dataclasses import dataclass
 
 import numpy as np
-<<<<<<< HEAD
-from n3fit.msr import msr_impose
-from n3fit.layers import DIS, DY, ObsRotation, losses
-from n3fit.layers import Preprocessing, FkRotation, FlavourToEvolution, Mask
-from n3fit.layers.observable import is_unique
-=======
->>>>>>> 7d5b9f0a
 
 from n3fit.backends import Input, Lambda, MetaLayer, MetaModel, base_layer_selector
 from n3fit.backends import operations as op
@@ -31,6 +24,7 @@
     FlavourToEvolution,
     ObsRotation,
     Preprocessing,
+    Mask,
     losses,
 )
 from n3fit.layers.observable import is_unique
