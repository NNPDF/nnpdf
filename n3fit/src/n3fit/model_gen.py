"""
    Library of functions which generate the NN objects

    Contains:
        # observable_generator:
            Generates the output layers as functions
        # pdfNN_layer_generator:
            Generates the PDF NN layer to be fitted


"""
from dataclasses import dataclass
from typing import Callable, List

import numpy as np

from n3fit.backends import Input, Lambda, MetaLayer, MetaModel, base_layer_selector
from n3fit.backends import operations as op
from n3fit.backends import regularizer_selector
from n3fit.layers import (
    DIS,
    DY,
    AddPhoton,
    FkRotation,
    FlavourToEvolution,
    ObsRotation,
    Preprocessing,
    losses,
)
from n3fit.layers.observable import is_unique
from n3fit.msr import generate_msr_model_and_grid
from validphys.photon.compute import Photon  # only used for type hint here


@dataclass
class ObservableWrapper:
    """Wraps many observables into an experimental layer once the PDF model is prepared
    It can take normal datasets or Lagrange-multiplier-like datasets
    (such as positivity or integrability)
    """

    # IDEALLY:
    # In principle this is something that could be automatically provided by validphyts
    # __but__ it requires backend (i.e., tensorflow) information
    # but maybe it can be constructed in such a way that the backend is lazyly imported
    # and make this part of the experiment spec

    name: str
    observables: list
    dataset_xsizes: list
    invcovmat: np.array = None
    covmat: np.array = None
    multiplier: float = 1.0
    integrability: bool = False
    positivity: bool = False
    data: np.array = None
    rotation: ObsRotation = None  # only used for diagonal covmat

    def _generate_loss(self, mask=None):
        """Generates the corresponding loss function depending on the values the wrapper
        was initialized with"""
        if self.invcovmat is not None:
            loss = losses.LossInvcovmat(
                self.invcovmat, self.data, mask, covmat=self.covmat, name=self.name
            )
        elif self.positivity:
            loss = losses.LossPositivity(name=self.name, c=self.multiplier)
        elif self.integrability:
            loss = losses.LossIntegrability(name=self.name, c=self.multiplier)
        return loss

    def _generate_experimental_layer(self, pdf):
        """Generate the experimental layer by feeding to each observable its PDF.
        In the most general case, each observable might need a PDF evaluated on a different xgrid,
        the input PDF is evaluated in all points that the experiment needs and needs to be split
        """
        if len(self.dataset_xsizes) > 1:
            splitting_layer = op.as_layer(
                op.split,
                op_args=[self.dataset_xsizes],
                op_kwargs={"axis": 1},
                name=f"{self.name}_split",
            )
            sp_pdf = splitting_layer(pdf)
            output_layers = [obs(p) for obs, p in zip(self.observables, sp_pdf)]
        else:
            output_layers = [obs(pdf) for obs in self.observables]

        # Finally concatenate all observables (so that experiments are one single entitiy)
        ret = op.concatenate(output_layers, axis=2)
        if self.rotation is not None:
            ret = self.rotation(ret)
        return ret

    def __call__(self, pdf_layer, mask=None):
        loss_f = self._generate_loss(mask)
        experiment_prediction = self._generate_experimental_layer(pdf_layer)
        return loss_f(experiment_prediction)


def observable_generator(
    spec_dict, positivity_initial=1.0, integrability=False
):  # pylint: disable=too-many-locals
    """
    This function generates the observable models for each experiment.
    These are models which takes as input a PDF tensor (1 x size_of_xgrid x flavours) and outputs
    the result of the observable for each contained dataset (n_points,).

    In summary the model has the following structure:
        One experiment layer, made of any number of observable layers.
        Observable layers, corresponding to commondata datasets
        and made of any number of fktables (and an operation on them).

    An observable contains an fktable, which is loaded by the convolution layer
    (be it hadronic or DIS) and a inv covmat which loaded by the loss.

    This function also outputs three "output objects" (which are functions that generate layers)
    that use the training and validation mask to create a training_output, validation_output
    and experimental_output

    If the dataset is a positivity dataset acts in consequence.

    The output is a dictionary (`layer_info`), each one of the three output functions
    have a signature:

        `def out_tr(pdf_layer, dataset_out=None)`

    The `pdf_layer` must be a layer of shape (1, size_of_xgrid, flavours)
    `datasets_out` is the list of dataset to be masked to 0 when generating the layer

    Parameters
    ----------
        spec_dict: dict
            a dictionary-like object containing the information of the experiment
        positivity_initial: float
            set the positivity lagrange multiplier for epoch 1

    Returns
    ------
        layer_info: dict
            a dictionary with:
            - `inputs`: input layer
            - `output`: output layer (unmasked)
            - `output_tr`: output layer (training)
            - `output_vl`: output layer (validation)
            - `experiment_xsize`: int (size of the output array)
    """
    spec_name = spec_dict["name"]
    dataset_xsizes = []
    model_inputs = []
    model_obs_tr = []
    model_obs_vl = []
    model_obs_ex = []
    # The first step is to compute the observable for each of the datasets
    for dataset in spec_dict["datasets"]:
        # Get the generic information of the dataset
        dataset_name = dataset.name

        # Look at what kind of layer do we need for this dataset
        if dataset.hadronic:
            Obs_Layer = DY
        else:
            Obs_Layer = DIS

        # Set the operation (if any) to be applied to the fktables of this dataset
        operation_name = dataset.operation

        # Now generate the observable layer, which takes the following information:
        # operation name
        # dataset name
        # list of validphys.coredata.FKTableData objects
        #   these will then be used to check how many different pdf inputs are needed
        #   (and convolutions if given the case)

        if spec_dict["positivity"]:
            # Positivity (and integrability, which is a special kind of positivity...)
            # enters only at the "training" part of the models
            obs_layer_tr = Obs_Layer(
                dataset.fktables_data,
                dataset.training_fktables(),
                operation_name,
                name=f"dat_{dataset_name}",
            )
            obs_layer_ex = obs_layer_vl = None
        elif spec_dict.get("data_transformation_tr") is not None:
            # Data transformation needs access to the full array of output data
            obs_layer_ex = Obs_Layer(
                dataset.fktables_data,
                dataset.fktables(),
                operation_name,
                name=f"exp_{dataset_name}",
            )
            obs_layer_tr = obs_layer_vl = obs_layer_ex
        else:
            obs_layer_tr = Obs_Layer(
                dataset.fktables_data,
                dataset.training_fktables(),
                operation_name,
                name=f"dat_{dataset_name}",
            )
            obs_layer_ex = Obs_Layer(
                dataset.fktables_data,
                dataset.fktables(),
                operation_name,
                name=f"exp_{dataset_name}",
            )
            obs_layer_vl = Obs_Layer(
                dataset.fktables_data,
                dataset.validation_fktables(),
                operation_name,
                name=f"val_{dataset_name}",
            )

        # If the observable layer found that all input grids are equal, the splitting will be None
        # otherwise the different xgrids need to be stored separately
        # Note: for pineappl grids, obs_layer_tr.splitting should always be None
        if obs_layer_tr.splitting is None:
            xgrid = dataset.fktables_data[0].xgrid
            model_inputs.append(xgrid)
            dataset_xsizes.append(len(xgrid))
        else:
            xgrids = [i.xgrid for i in dataset.fktables_data]
            model_inputs += xgrids
            dataset_xsizes.append(sum([len(i) for i in xgrids]))

        model_obs_tr.append(obs_layer_tr)
        model_obs_vl.append(obs_layer_vl)
        model_obs_ex.append(obs_layer_ex)

    # Check whether all xgrids of all observables in this experiment are equal
    # if so, simplify the model input
    if is_unique(model_inputs):
        model_inputs = model_inputs[0:1]
        dataset_xsizes = dataset_xsizes[0:1]

    # Reshape all inputs arrays to be (1, nx)
    model_inputs = np.concatenate(model_inputs).reshape(1, -1)

    full_nx = sum(dataset_xsizes)
    if spec_dict["positivity"]:
        out_positivity = ObservableWrapper(
            spec_name,
            model_obs_tr,
            dataset_xsizes,
            multiplier=positivity_initial,
            positivity=not integrability,
            integrability=integrability,
        )

        layer_info = {
            "inputs": model_inputs,
            "output_tr": out_positivity,
            "experiment_xsize": full_nx,
        }
        # For positivity we end here
        return layer_info

    # Generate the loss function and rotations of the final data (if any)
    if spec_dict.get("data_transformation_tr") is not None:
        obsrot_tr = ObsRotation(spec_dict.get("data_transformation_tr"))
        obsrot_vl = ObsRotation(spec_dict.get("data_transformation_vl"))
    else:
        obsrot_tr = None
        obsrot_vl = None

    out_tr = ObservableWrapper(
        spec_name,
        model_obs_tr,
        dataset_xsizes,
        invcovmat=spec_dict["invcovmat"],
        data=spec_dict["expdata"],
        rotation=obsrot_tr,
    )
    out_vl = ObservableWrapper(
        f"{spec_name}_val",
        model_obs_vl,
        dataset_xsizes,
        invcovmat=spec_dict["invcovmat_vl"],
        data=spec_dict["expdata_vl"],
        rotation=obsrot_vl,
    )
    out_exp = ObservableWrapper(
        f"{spec_name}_exp",
        model_obs_ex,
        dataset_xsizes,
        invcovmat=spec_dict["invcovmat_true"],
        covmat=spec_dict["covmat"],
        data=spec_dict["expdata_true"],
        rotation=None,
    )

    layer_info = {
        "inputs": model_inputs,
        "output": out_exp,
        "output_tr": out_tr,
        "output_vl": out_vl,
        "experiment_xsize": full_nx,
    }
    return layer_info


# Network generation functions
def generate_dense_network(
    nodes_in: int,
    nodes: int,
    activations: List[str],
    initializer_name: str = "glorot_normal",
    seed: int = 0,
    dropout_rate: float = 0.0,
    regularizer: str = None,
):
    """
    Generates a dense network

    the dropout rate, if selected, is set
    for the next to last layer (i.e., the last layer of the dense network before getting to
    the output layer for the basis choice)
    """
    list_of_pdf_layers = []
    number_of_layers = len(nodes)
    if dropout_rate > 0:
        dropout_layer = number_of_layers - 2
    else:
        dropout_layer = -1
    for i, (nodes_out, activation) in enumerate(zip(nodes, activations)):
        # if we have dropout set up, add it to the list
        if dropout_rate > 0 and i == dropout_layer:
            list_of_pdf_layers.append(base_layer_selector("dropout", rate=dropout_rate))

        # select the initializer and move the seed
        init = MetaLayer.select_initializer(initializer_name, seed=seed + i)

        # set the arguments that will define the layer
        arguments = {
            "kernel_initializer": init,
            "units": int(nodes_out),
            "activation": activation,
            "input_shape": (nodes_in,),
            "kernel_regularizer": regularizer,
        }

        layer = base_layer_selector("dense", **arguments)

        list_of_pdf_layers.append(layer)
        nodes_in = int(nodes_out)
    return list_of_pdf_layers


def generate_dense_per_flavour_network(
    nodes_in, nodes, activations, initializer_name="glorot_normal", seed=0, basis_size=8
):
    """
    For each flavour generates a dense network of the chosen size

    """
    list_of_pdf_layers = []
    number_of_layers = len(nodes)
    current_seed = seed
    for i, (nodes_out, activation) in enumerate(zip(nodes, activations)):
        initializers = []
        for _ in range(basis_size):
            # select the initializer and move the seed
            initializers.append(MetaLayer.select_initializer(initializer_name, seed=current_seed))
            current_seed += 1

        # set the arguments that will define the layer
        # but careful, the last layer must be nodes = 1
        # TODO the mismatch is due to the fact that basis_size
        # is set to the number of nodes of the last layer when it should
        # come from the runcard
        if i == number_of_layers - 1:
            nodes_out = 1
        arguments = {
            "kernel_initializer": initializers,
            "units": nodes_out,
            "activation": activation,
            "input_shape": (nodes_in,),
            "basis_size": basis_size,
        }

        layer = base_layer_selector("dense_per_flavour", **arguments)

        if i == number_of_layers - 1:
            # For the last layer, apply concatenate
            concat = base_layer_selector("concatenate")

            def output_layer(ilayer):
                result = layer(ilayer)
                return concat(result)

            list_of_pdf_layers.append(output_layer)
        else:
            list_of_pdf_layers.append(layer)

        nodes_in = int(nodes_out)
    return list_of_pdf_layers


def pdfNN_layer_generator(
    nodes: List[int] = None,
    activations: List[str] = None,
    initializer_name: str = "glorot_normal",
    layer_type: str = "dense",
    flav_info: dict = None,
    fitbasis: str = "NN31IC",
    out: int = 14,
    seed: int = None,
    dropout: float = 0.0,
    regularizer: str = None,
    regularizer_args: dict = None,
    impose_sumrule: str = None,
    scaler: Callable = None,
    parallel_models: int = 1,
    photons: Photon = None,
    num_unique_As: int = 1,
):  # pylint: disable=too-many-locals
    """
    Generates the PDF model which takes as input a point in x (from 0 to 1)
    and outputs a basis of 14 PDFs.
    It generates the preprocessing of the x into a set (x, log(x)),
    the arbitrary NN to fit the form of the PDF
    and the preprocessing factor.

    The funtional form of the output of this function is of:

        f_{i}(x) = R_{ji} N(x)_{j} * x^{1-alpha_{j}} * (1-x)^{beta_{j}}

    Where i goes from 1 to 14 while j goes from 1 to the size of the basis. R_{ji}
    is the rotation from the fitting basis to the physical basis needed for the
    convolution with the fktables.


    `layer_type` defines the architecture of the Neural Network, currently
    the following two options are implemented:
        - `dense`
            it will generate a densely connected networks where all nodes of layer n
            are connected with all nodes of layer n+1 (and n-1), the output layer is
            of the size of the last item in the `nodes` list (usually 8)
        - `dense_per_flavour`
            similar to `dense` but the nodes are disconnected in a per-flavour basis
            This means at the end of the PDF (and before the preprocessing)
            we have 8 (or whatever number) nodes just as before, but from the input
            to the output the nodes are disconnected

    This is a complicated function comprised of several sections:

    1. As initialization a number of checks are carried outs to ensure the number of layers
    and the number of activation functions match up.

    2. The neural network NN(x) is constructed depending on the requested layer_type

    3. Break the input into (x, log(x)) and passes down to the NN.
    The output of the NN in the previous step is a list of independent layers.
    A function is constructed that joins all those layers. The function takes a
    tensor as the input and applies all layers for NN in order.

    4. Create a preprocessing factor layer (that takes as input the same tensor x as the NN)
    and multiply it to the NN. We have now:
        N(x)_{j} * x^{1-alpha_{j}} * (1-x)^{beta_{j}}

    5. Create a rotation layer (that takes as input the previous step) and applies it
    so that we get f(x)_{i}

    Finally we output the final answer as well as the list of all generating functions
    in the model for easy usage within `n3fit`.

    Example
    -------

    >>> import numpy as np
    >>> from n3fit.vpinterface import N3PDF
    >>> from n3fit.model_gen import pdfNN_layer_generator
    >>> from validphys.pdfgrids import xplotting_grid
    >>> fake_fl = [{'fl' : i, 'largex' : [0,1], 'smallx': [1,2]} for i in ['u', 'ubar', 'd', 'dbar', 'c', 'cbar', 's', 'sbar']]
    >>> fake_x = np.linspace(1e-3,0.8,3)
    >>> pdf_model = pdfNN_layer_generator(nodes=[8], activations=['linear'], seed=[2,3], flav_info=fake_fl, parallel_models=2)

    Parameters
    ----------
        nodes: list(int)
            list of the number of nodes per layer of the PDF NN. Default: [15,8]
        activation: list
            list of activation functions to apply to each layer. Default: ["tanh", "linear"]
            if the number of activation function does not match the number of layers, it will add
            copies of the first activation function found
        initializer_name: str
            selects the initializer of the weights of the NN. Default: glorot_normal
        layer_type: str
            selects the type of architecture of the NN. Default: dense
        flav_info: dict
            dictionary containing the information about each PDF (basis dictionary in the runcard)
            to be used by Preprocessing
        out: int
            number of output flavours of the model (default 14)
        seed: list(int)
            seed to initialize the NN
        dropout: float
            rate of dropout layer by layer
        impose_sumrule: str
            whether to impose sumrules on the output pdf and which one to impose (All, MSR, VSR)
        scaler: callable
            Function to apply to the input. If given the input to the model
            will be a (1, None, 2) tensor where dim [:,:,0] is scaled
            When None, instead turn the x point into a (x, log(x)) pair
        parallel_models: int
            How many models should be trained in parallel
        photon: :py:class:`validphys.photon.compute.Photon`
            If given, gives the AddPhoton layer a function to compute a photon which will be added at the
            index 0 of the 14-size FK basis
            This same function will also be used to compute the MSR component for the photon
        num_unique_As: int
            Number of unique masses A, used for multi nuclei fits

    Returns
    -------
       pdf_models: list with a number equal to `parallel_models` of type n3fit.backends.MetaModel
            a model f(x) = y where x is a tensor (1, xgrid, 1) and y a tensor (1, xgrid, out)
    """
    # Parse the input configuration
    if seed is None:
        seed = parallel_models * [None]
    elif isinstance(seed, int):
        seed = parallel_models * [seed]

    if nodes is None:
        nodes = [15, 8]
    ln = len(nodes)

    if impose_sumrule is None:
        impose_sumrule = "All"

    if activations is None:
        activations = ["tanh", "linear"]
    elif callable(activations):
        # hyperopt passes down a function to generate dynamically the list of
        # activations functions
        activations = activations(ln)

    if regularizer_args is None:
        regularizer_args = dict()

    number_of_layers = len(nodes)
    # The number of nodes in the last layer is equal to the number of fitted flavours
    last_layer_nodes = nodes[-1]  # (== len(flav_info))

    # Process input options. There are 2 options:
    # 1. Scale the input
    # 2. Concatenate log(x) to the input
    use_feature_scaling = scaler is not None

    # When scaler is active we also want to do the subtraction of large x
    # TODO: make it its own option (i.e., one could want to use this without using scaler)
    subtract_one = use_feature_scaling

    # Feature scaling happens before the pdf model and changes x->(scaler(x), x),
    # so it adds an input dimension
    pdf_input_dimensions = 2 if use_feature_scaling else 1
    # Adding of logs happens inside, but before the NN and adds a dimension there
    nn_input_dimensions = 1 if use_feature_scaling else 2

    # Define the main input
    do_nothing = lambda x: x
    if use_feature_scaling:
        pdf_input_x = Input(shape=(None, pdf_input_dimensions), batch_size=1, name='scaledx_x')
        process_input = do_nothing
        extract_nn_input = Lambda(lambda x: op.op_gather_keep_dims(x, 0, axis=-1), name='x_scaled')
        extract_original = Lambda(lambda x: op.op_gather_keep_dims(x, 1, axis=-1), name='x')
    else:  # add log(x)
        pdf_input_x = Input(shape=(None, pdf_input_dimensions), batch_size=1, name='x')
        process_input = Lambda(lambda x: op.concatenate([x, op.op_log(x)], axis=-1), name='x_logx')
        extract_original = do_nothing
        extract_nn_input = do_nothing

    model_input = {"pdf_input_x": pdf_input_x}
    nn_input = {"NN_input_x": pdf_input_x}

    if num_unique_As > 1:
        pdf_input_A_stacked = Input(shape=(None,), batch_size=1, name='A_stacked')
        pdf_input_A_unique = Input(shape=(num_unique_As,), batch_size=1, name='A_unique')
        model_input["pdf_input_A_stacked"] = pdf_input_A_stacked
        nn_input["NN_input_A"] = pdf_input_A_stacked
        model_input["pdf_input_A_unique"] = pdf_input_A_unique

    if subtract_one:
        input_x_eq_1 = [1.0]
        if use_feature_scaling:
            input_x_eq_1 = scaler(input_x_eq_1)[0]
        # the layer that subtracts 1 from the NN output
        subtract_one_layer = Lambda(op.op_subtract, name='subtract_one')
        layer_x_eq_1 = op.numpy_to_input(np.array(input_x_eq_1).reshape(1, 1), name='x_eq_1')
        model_input["layer_x_eq_1"] = layer_x_eq_1

    # the layer that multiplies the NN output by the preprocessing factor
    apply_preprocessing_factor = Lambda(op.op_multiply, name='prefactor_times_NN')

    # Photon layer
    layer_photon = AddPhoton(photons=photons, name="add_photon")

    # Basis rotation
    basis_rotation = FlavourToEvolution(
        flav_info=flav_info, fitbasis=fitbasis, name="pdf_evolution_basis"
    )

    # Evolution layer
    layer_evln = FkRotation(input_shape=(last_layer_nodes,), output_dim=out, name="pdf_FK_basis")

    # Normalization and sum rules
    if impose_sumrule:
        sumrule_layer, integrator_input = generate_msr_model_and_grid(
            mode=impose_sumrule, scaler=scaler, photons=photons, num_unique_As=num_unique_As
        )
        model_input["integrator_input"] = integrator_input
        if num_unique_As == 1:
            nn_input_integration = {"NN_input_x": integrator_input}
        else:
            # Need to expand inputs to give each combination of integration gridpoint
            # and A value
            x_repeated, A_repeated = op.all_combinations(integrator_input, pdf_input_A_unique)
            nn_input_integration = {"NN_input_x": x_repeated, "NN_input_A": A_repeated}
    else:
        sumrule_layer = lambda x: x

    # Now we need a trainable network per replica to be trained in parallel
    pdf_models = []

    # Only these layers change from replica to replica:
    nn_replicas = []
    preprocessing_factor_replicas = []
    for i_replica, replica_seed in enumerate(seed):
        preprocessing_factor_replicas.append(
            Preprocessing(
                flav_info=flav_info,
                input_shape=(1,),
                name=f"preprocessing_factor_{i_replica}",
                seed=replica_seed + number_of_layers,
                large_x=not subtract_one,
            )
        )
        nn_replicas.append(
            generate_nn(
                layer_type=layer_type,
                input_dimensions=nn_input_dimensions,
                nodes=nodes,
                activations=activations,
                initializer_name=initializer_name,
                replica_seed=replica_seed,
                dropout=dropout,
                regularizer=regularizer,
                regularizer_args=regularizer_args,
                last_layer_nodes=last_layer_nodes,
                A_input=num_unique_As > 1,
                name=f"NN_{i_replica}",
            )
        )

    # All layers have been made, now we need to connect them,
    # do this in a function so we can call it for both grids and each replica
    # Since all layers are already made, they will be reused
    def compute_unnormalized_pdf(nn_input, neural_network, compute_preprocessing_factor):
        x = nn_input["NN_input_x"]
        # Preprocess the input grid
        x_nn_input = extract_nn_input(x)
        x_original = extract_original(x)
        x_processed = process_input(x_nn_input)

        # Compute the neural network output
        nn_input["NN_input_x"] = x_processed
        nn_output = neural_network(nn_input)
        if subtract_one:
            x_eq_1_processed = process_input(layer_x_eq_1)
            nn_input["NN_input_x"] = x_eq_1_processed
            nn_at_one = neural_network(nn_input)
            nn_output = subtract_one_layer([nn_output, nn_at_one])

        # Compute the preprocessing factor and multiply
        preprocessing_factor = compute_preprocessing_factor(x_original)
        pref_nn = apply_preprocessing_factor([nn_output, preprocessing_factor])

        # Apply basis rotation if needed
        if not basis_rotation.is_identity():
            pref_nn = basis_rotation(pref_nn)

        # Transform to FK basis
        pdf_unnormalized = layer_evln(pref_nn)

        return pdf_unnormalized

    # Finally compute the normalized PDFs for each replica
    pdf_models = []
    for i_replica, (preprocessing_factor, nn) in enumerate(
        zip(preprocessing_factor_replicas, nn_replicas)
    ):
        pdf_unnormalized = compute_unnormalized_pdf(nn_input, nn, preprocessing_factor)

        if impose_sumrule:
            pdf_integration_grid = compute_unnormalized_pdf(
<<<<<<< HEAD
                nn_input_integration, nn, preprocessing_factor
=======
                integrator_input, nn, preprocessing_factor
            )
            pdf_normalized = sumrule_layer(
                {
                    "pdf_x": pdf_unnormalized,
                    "pdf_xgrid_integration": pdf_integration_grid,
                    "xgrid_integration": integrator_input,
                    # The photon is treated separately, need to get its integrals to normalize the pdf
                    "photon_integral": op.numpy_to_tensor([[
                        0.0 if not photons else photons.integral[i_replica]
                        ]]
                    ),
                }
>>>>>>> eb73f5a3
            )
            sumrule_inputs = {
                "pdf_x": pdf_unnormalized,
                "pdf_xgrid_integration": pdf_integration_grid,
                "xgrid_integration": integrator_input,
                # The photon is treated separately, need to get its integrals to normalize the pdf
                "photon_integral": op.numpy_to_tensor(
                    0.0 if not photons else photons.integral[i_replica]
                ),
            }
            if num_unique_As > 1:
                # get the indices in A_input_unique that correspond to the values in
                # A_input_stacked
                sumrule_inputs["A_indices"] = indices_in_array(A_input_unique, A_input_stacked)
            pdf_normalized = sumrule_layer(sumrule_inputs)

            pdf = pdf_normalized
        else:
            pdf = pdf_unnormalized

        if photons:
            # Add in the photon component
            pdf = layer_photon(pdf, i_replica)

        # Create the model
        pdf_model = MetaModel(model_input, pdf, name=f"PDF_{i_replica}", scaler=scaler)
        pdf_models.append(pdf_model)

    return pdf_models


def indices_in_array(array, values):
    """
    Get the indices in `array` that correspond to the values in `values`.
    """
    array = np.squeeze(array)
    values = np.squeeze(values)
    indices = np.concatenate([np.where(np.equal(array, value)) for value in values])
    return np.squeeze(indices)


def generate_nn(
    layer_type: str,
    input_dimensions: int,
    nodes: List[int],
    activations: List[str],
    initializer_name: str,
    replica_seed: int,
    dropout: float,
    regularizer: str,
    regularizer_args: dict,
    last_layer_nodes: int,
    name: str,
    A_input: bool,
) -> MetaModel:
    """
    Create the part of the model that contains all of the actual neural network
    layers.
    """
    common_args = {
        'nodes_in': input_dimensions,
        'nodes': nodes,
        'activations': activations,
        'initializer_name': initializer_name,
        'seed': replica_seed,
    }
    if layer_type == "dense":
        reg = regularizer_selector(regularizer, **regularizer_args)
        list_of_pdf_layers = generate_dense_network(
            **common_args, dropout_rate=dropout, regularizer=reg
        )
    elif layer_type == "dense_per_flavour":
        list_of_pdf_layers = generate_dense_per_flavour_network(
            **common_args, basis_size=last_layer_nodes
        )

    # Note: using a Sequential model would be more appropriate, but it would require
    # creating a MetaSequential model.
    x = Input(shape=(None, input_dimensions), batch_size=1, name='xgrids_processed')
    input_dict = {'NN_input_x': x}
    if A_input:
        A = Input(shape=(None, 1), batch_size=1, name='A')
        x = Concatenate(axis=-1)([x, A])
        input_dict['NN_input_A'] = A

    pdf = x
    for layer in list_of_pdf_layers:
        pdf = layer(pdf)

    model = MetaModel(input_dict, pdf, name=name)
    return model<|MERGE_RESOLUTION|>--- conflicted
+++ resolved
@@ -694,23 +694,7 @@
 
         if impose_sumrule:
             pdf_integration_grid = compute_unnormalized_pdf(
-<<<<<<< HEAD
                 nn_input_integration, nn, preprocessing_factor
-=======
-                integrator_input, nn, preprocessing_factor
-            )
-            pdf_normalized = sumrule_layer(
-                {
-                    "pdf_x": pdf_unnormalized,
-                    "pdf_xgrid_integration": pdf_integration_grid,
-                    "xgrid_integration": integrator_input,
-                    # The photon is treated separately, need to get its integrals to normalize the pdf
-                    "photon_integral": op.numpy_to_tensor([[
-                        0.0 if not photons else photons.integral[i_replica]
-                        ]]
-                    ),
-                }
->>>>>>> eb73f5a3
             )
             sumrule_inputs = {
                 "pdf_x": pdf_unnormalized,
@@ -718,7 +702,7 @@
                 "xgrid_integration": integrator_input,
                 # The photon is treated separately, need to get its integrals to normalize the pdf
                 "photon_integral": op.numpy_to_tensor(
-                    0.0 if not photons else photons.integral[i_replica]
+                    [[0.0 if not photons else photons.integral[i_replica]]]
                 ),
             }
             if num_unique_As > 1:
