"""
    Library of functions which generate the NN objects

    Contains:
        # observable_generator:
            Generates the output layers as functions
        # pdfNN_layer_generator:
            Generates the PDF NN layer to be fitted


"""
from dataclasses import dataclass
from typing import Callable, List

import numpy as np

from n3fit.backends import Input, Lambda, MetaLayer, MetaModel, base_layer_selector
from n3fit.backends import operations as op
from n3fit.backends import regularizer_selector
from n3fit.layers import (
    DIS,
    DY,
    AddPhoton,
    FkRotation,
    FlavourToEvolution,
    Mask,
    ObsRotation,
    Preprocessing,
    Mask,
    losses,
)
from n3fit.layers.observable import is_unique
from n3fit.msr import generate_msr_model_and_grid
from validphys.photon.compute import Photon

@dataclass
class ObservableWrapper:
    """Wraps many observables into an experimental layer once the PDF model is prepared
    It can take normal datasets or Lagrange-multiplier-like datasets
    (such as positivity or integrability)
    """

    # IDEALLY:
    # In principle this is something that could be automatically provided by validphyts
    # __but__ it requires backend (i.e., tensorflow) information
    # but maybe it can be constructed in such a way that the backend is lazyly imported
    # and make this part of the experiment spec

    name: str
    observables: list
<<<<<<< HEAD
    trvl_mask_layers: list
=======
    trvl_mask_layer: Mask
>>>>>>> c1a0be68
    dataset_xsizes: list
    invcovmat: np.array = None
    covmat: np.array = None
    multiplier: float = 1.0
    integrability: bool = False
    positivity: bool = False
    data: np.array = None
    rotation: ObsRotation = None  # only used for diagonal covmat

    def _generate_loss(self, mask=None):
        """Generates the corresponding loss function depending on the values the wrapper
        was initialized with"""
        if self.invcovmat is not None:
            loss = losses.LossInvcovmat(
                self.invcovmat, self.data, mask, covmat=self.covmat, name=self.name,
                diag=(self.rotation is not None))
        elif self.positivity:
            loss = losses.LossPositivity(name=self.name, c=self.multiplier)
        elif self.integrability:
            loss = losses.LossIntegrability(name=self.name, c=self.multiplier)
        return loss

    def _generate_experimental_layer(self, pdf):
        """Generate the experimental layer by feeding to each observable its PDF.
        In the most general case, each observable might need a PDF evaluated on a different xgrid,
        the input PDF is evaluated in all points that the experiment needs and needs to be split
        """
        if len(self.dataset_xsizes) > 1:
            splitting_layer = op.as_layer(
                op.split,
                op_args=[self.dataset_xsizes],
                op_kwargs={"axis": 2},
                name=f"{self.name}_split",
            )
            sp_pdf = splitting_layer(pdf)
            output_layers = [obs(p) for obs, p in zip(self.observables, sp_pdf)]
        else:
            output_layers = [obs(pdf) for obs in self.observables]

<<<<<<< HEAD
        masked_output_layers = []
        if self.trvl_mask_layers is not None:
            for output_layer, mask_layer in zip(output_layers, self.trvl_mask_layers):
                masked_output_layers.append(mask_layer(output_layer))
        else:
            masked_output_layers = output_layers

        # Finally concatenate all observables (so that experiments are one single entity)
        ret = op.concatenate(masked_output_layers)
=======
        # Finally concatenate all observables (so that experiments are one single entity)
        ret = op.concatenate(output_layers)

>>>>>>> c1a0be68
        if self.rotation is not None:
            ret = self.rotation(ret)

        if self.trvl_mask_layer is not None:
            ret = self.trvl_mask_layer(ret)

        return ret

    def __call__(self, pdf_layer, mask=None):
        loss_f = self._generate_loss(mask)
        experiment_prediction = self._generate_experimental_layer(pdf_layer)
        return loss_f(experiment_prediction)


<<<<<<< HEAD
def observable_generator(
    spec_dict,
    mask_array=None,
    training_data=None,
    validation_data=None,
    invcovmat_tr=None,
    invcovmat_vl=None,
    positivity_initial=1.0,
    integrability=False,
=======
def observable_generator(spec_dict,
                         mask_array=None,
                         training_data=None,
                         validation_data=None,
                         invcovmat_tr=None,
                         invcovmat_vl=None,
                         positivity_initial=1.0,
                         integrability=False
>>>>>>> c1a0be68
):  # pylint: disable=too-many-locals
    """
    This function generates the observable models for each experiment.
    These are models which takes as input a PDF tensor (1 x size_of_xgrid x flavours) and outputs
    the result of the observable for each contained dataset (n_points,).

    In summary the model has the following structure:
        One experiment layer, made of any number of observable layers.
        Observable layers, corresponding to commondata datasets
        and made of any number of fktables (and an operation on them).

    An observable contains an fktable, which is loaded by the convolution layer
    (be it hadronic or DIS) and a inv covmat which loaded by the loss.

    This function also outputs three "output objects" (which are functions that generate layers)
    that use the training and validation mask to create a training_output, validation_output
    and experimental_output

    If the dataset is a positivity dataset acts in consequence.

    The output is a dictionary (`layer_info`), each one of the three output functions
    have a signature:

        `def out_tr(pdf_layer, dataset_out=None)`

    The `pdf_layer` must be a layer of shape (1, size_of_xgrid, flavours)
    `datasets_out` is the list of dataset to be masked to 0 when generating the layer

    Parameters
    ----------
        spec_dict: dict
            a dictionary-like object containing the information of the experiment
        positivity_initial: float
            set the positivity lagrange multiplier for epoch 1

    Returns
    ------
        layer_info: dict
            a dictionary with:
            - `inputs`: input layer
            - `output`: output layer (unmasked)
            - `output_tr`: output layer (training)
            - `output_vl`: output layer (validation)
            - `experiment_xsize`: int (size of the output array)
    """
    spec_name = spec_dict["name"]
    dataset_xsizes = []
    model_inputs = []
    model_observables = []
<<<<<<< HEAD
    tr_mask_layers = []
    vl_mask_layers = []
    offset = 0
    apply_masks = spec_dict.get("data_transformation_tr") is None and mask_array is not None
=======
>>>>>>> c1a0be68
    # The first step is to compute the observable for each of the datasets
    masks = []
    for dataset in spec_dict["datasets"]:
        # Get the generic information of the dataset
        dataset_name = dataset.name

        # Look at what kind of layer do we need for this dataset
        if dataset.hadronic:
            Obs_Layer = DY
        else:
            Obs_Layer = DIS

        # Set the operation (if any) to be applied to the fktables of this dataset
        operation_name = dataset.operation

        # Extract the masks that will end up in the observable wrappers...
        if apply_masks:
            trmask = mask_array[:, offset : offset + dataset.ndata]
            masks.append(trmask)
            tr_mask_layers.append(Mask(trmask, axis=1, name=f"trmask_{dataset_name}"))
            vl_mask_layers.append(Mask(~trmask, axis=1, name=f"vlmask_{dataset_name}"))

        # Now generate the observable layer, which takes the following information:
        # operation name
        # dataset name
        # list of validphys.coredata.FKTableData objects
        #   these will then be used to check how many different pdf inputs are needed
        #   (and convolutions if given the case)
        obs_layer = Obs_Layer(
<<<<<<< HEAD
            dataset.fktables_data, dataset.fktables(), operation_name, name=f"dat_{dataset_name}"
        )
=======
            dataset.fktables_data,
            dataset.fktables(),
            operation_name,
            name=f"dat_{dataset_name}")
>>>>>>> c1a0be68

        # If the observable layer found that all input grids are equal, the splitting will be None
        # otherwise the different xgrids need to be stored separately
        # Note: for pineappl grids, obs_layer_tr.splitting should always be None
        if obs_layer.splitting is None:
            xgrid = dataset.fktables_data[0].xgrid
            model_inputs.append(xgrid)
            dataset_xsizes.append(len(xgrid))
        else:
            xgrids = [i.xgrid for i in dataset.fktables_data]
            model_inputs += xgrids
            dataset_xsizes.append(sum([len(i) for i in xgrids]))

        model_observables.append(obs_layer)
<<<<<<< HEAD

        # shift offset for new mask array
        offset = offset + dataset.ndata
=======
>>>>>>> c1a0be68

    # Check whether all xgrids of all observables in this experiment are equal
    # if so, simplify the model input
    if is_unique(model_inputs):
        model_inputs = model_inputs[0:1]
        dataset_xsizes = dataset_xsizes[0:1]

    # Reshape all inputs arrays to be (1, nx)
    model_inputs = np.concatenate(model_inputs).reshape(1, -1)

    # Make the mask layers...
    if mask_array is not None:
        tr_mask_layer = Mask(mask_array, axis=1, name=f"trmask_{spec_name}")
        vl_mask_layer = Mask(~mask_array, axis=1, name=f"vlmask_{spec_name}")
    else:
        tr_mask_layer = None
        vl_mask_layer = None

    # Make rotations of the final data (if any)
    if spec_dict.get("data_transformation") is not None:
        obsrot = ObsRotation(spec_dict.get("data_transformation"))
    else:
        obsrot = None

    if spec_dict["positivity"]:
        out_positivity = ObservableWrapper(
            spec_name,
            model_observables,
<<<<<<< HEAD
            tr_mask_layers if apply_masks else None,
=======
            tr_mask_layer,
>>>>>>> c1a0be68
            dataset_xsizes,
            multiplier=positivity_initial,
            positivity=not integrability,
            integrability=integrability,
        )

        layer_info = {
            "inputs": model_inputs,
            "output_tr": out_positivity,
            "experiment_xsize": sum(dataset_xsizes),
        }
        # For positivity we end here
        return layer_info

    out_tr = ObservableWrapper(
        spec_name,
        model_observables,
<<<<<<< HEAD
        tr_mask_layers if apply_masks else None,
        dataset_xsizes,
        invcovmat=invcovmat_tr,
        data=training_data,
        rotation=obsrot_tr,
=======
        tr_mask_layer,
        dataset_xsizes,
        invcovmat=invcovmat_tr,
        data=training_data,
        rotation=obsrot,
>>>>>>> c1a0be68
    )
    out_vl = ObservableWrapper(
        f"{spec_name}_val",
        model_observables,
<<<<<<< HEAD
        vl_mask_layers if apply_masks else None,
        dataset_xsizes,
        invcovmat=invcovmat_vl,
        data=validation_data,
        rotation=obsrot_vl,
=======
        vl_mask_layer,
        dataset_xsizes,
        invcovmat=invcovmat_vl,
        data=validation_data,
        rotation=obsrot,
>>>>>>> c1a0be68
    )
    out_exp = ObservableWrapper(
        f"{spec_name}_exp",
        model_observables,
        None,
        dataset_xsizes,
        invcovmat=spec_dict["invcovmat_true"],
        covmat=spec_dict["covmat"],
        data=spec_dict["expdata_true"],
        rotation=None,
    )

    layer_info = {
        "inputs": model_inputs,
        "output": out_exp,
        "output_tr": out_tr,
        "output_vl": out_vl,
        "experiment_xsize": sum(dataset_xsizes),
    }
    return layer_info


# Network generation functions
def generate_dense_network(
    nodes_in: int,
    nodes: int,
    activations: List[str],
    initializer_name: str = "glorot_normal",
    seed: int = 0,
    dropout_rate: float = 0.0,
    regularizer: str = None,
):
    """
    Generates a dense network

    the dropout rate, if selected, is set
    for the next to last layer (i.e., the last layer of the dense network before getting to
    the output layer for the basis choice)
    """
    list_of_pdf_layers = []
    number_of_layers = len(nodes)
    if dropout_rate > 0:
        dropout_layer = number_of_layers - 2
    else:
        dropout_layer = -1
    for i, (nodes_out, activation) in enumerate(zip(nodes, activations)):
        # if we have dropout set up, add it to the list
        if dropout_rate > 0 and i == dropout_layer:
            list_of_pdf_layers.append(base_layer_selector("dropout", rate=dropout_rate))

        # select the initializer and move the seed
        init = MetaLayer.select_initializer(initializer_name, seed=seed + i)

        # set the arguments that will define the layer
        arguments = {
            "kernel_initializer": init,
            "units": int(nodes_out),
            "activation": activation,
            "input_shape": (nodes_in,),
            "kernel_regularizer": regularizer,
        }

        layer = base_layer_selector("dense", **arguments)

        list_of_pdf_layers.append(layer)
        nodes_in = int(nodes_out)
    return list_of_pdf_layers


def generate_dense_per_flavour_network(
    nodes_in, nodes, activations, initializer_name="glorot_normal", seed=0, basis_size=8
):
    """
    For each flavour generates a dense network of the chosen size

    """
    list_of_pdf_layers = []
    number_of_layers = len(nodes)
    current_seed = seed
    for i, (nodes_out, activation) in enumerate(zip(nodes, activations)):
        initializers = []
        for _ in range(basis_size):
            # select the initializer and move the seed
            initializers.append(MetaLayer.select_initializer(initializer_name, seed=current_seed))
            current_seed += 1

        # set the arguments that will define the layer
        # but careful, the last layer must be nodes = 1
        # TODO the mismatch is due to the fact that basis_size
        # is set to the number of nodes of the last layer when it should
        # come from the runcard
        if i == number_of_layers - 1:
            nodes_out = 1
        arguments = {
            "kernel_initializer": initializers,
            "units": nodes_out,
            "activation": activation,
            "input_shape": (nodes_in,),
            "basis_size": basis_size,
        }

        layer = base_layer_selector("dense_per_flavour", **arguments)

        if i == number_of_layers - 1:
            # For the last layer, apply concatenate
            concat = base_layer_selector("concatenate")

            def output_layer(ilayer):
                result = layer(ilayer)
                return concat(result)

            list_of_pdf_layers.append(output_layer)
        else:
            list_of_pdf_layers.append(layer)

        nodes_in = int(nodes_out)
    return list_of_pdf_layers


def generate_pdf_model(
    nodes: List[int] = None,
    activations: List[str] = None,
    initializer_name: str = "glorot_normal",
    layer_type: str = "dense",
    flav_info: dict = None,
    fitbasis: str = "NN31IC",
    out: int = 14,
    seed: int = None,
    dropout: float = 0.0,
    regularizer: str = None,
    regularizer_args: dict = None,
    impose_sumrule: str = None,
    scaler: Callable = None,
    num_replicas: int = 1,
    photons: Photon = None,
):
    """
    Wrapper around pdfNN_layer_generator to allow the generation of single replica models.

    Parameters:
    -----------
        see model_gen.pdfNN_layer_generator

    Returns
    -------
        pdf_model: MetaModel
            pdf model, with `single_replica_generator` attached in a list as an attribute
    """
    joint_args = {
        "nodes": nodes,
        "activations": activations,
        "initializer_name": initializer_name,
        "layer_type": layer_type,
        "flav_info": flav_info,
        "fitbasis": fitbasis,
        "out": out,
        "dropout": dropout,
        "regularizer": regularizer,
        "regularizer_args": regularizer_args,
        "impose_sumrule": impose_sumrule,
        "scaler": scaler,
    }
    if photons is not None:
        if num_replicas > 1:
            raise ValueError("Photon PDFs are only supported for single replica models. ")
        single_photon = Photon(photons.theoryid, photons.lux_params, replicas=[1])
    else:
        single_photon = None

    pdf_model = pdfNN_layer_generator(
        **joint_args, seed=seed, num_replicas=num_replicas, photons=photons
    )

    # this is necessary to be able to convert back to single replica models after training
    single_replica_generator = lambda: pdfNN_layer_generator(
        **joint_args, seed=0, num_replicas=1, photons=single_photon, replica_axis=False
    )
    pdf_model.single_replica_generator = single_replica_generator

    return pdf_model


def pdfNN_layer_generator(
    nodes: List[int] = None,
    activations: List[str] = None,
    initializer_name: str = "glorot_normal",
    layer_type: str = "dense",
    flav_info: dict = None,
    fitbasis: str = "NN31IC",
    out: int = 14,
    seed: int = None,
    dropout: float = 0.0,
    regularizer: str = None,
    regularizer_args: dict = None,
    impose_sumrule: str = None,
    scaler: Callable = None,
    num_replicas: int = 1,
    photons: Photon = None,
    replica_axis: bool = True,
):  # pylint: disable=too-many-locals
    """
    Generates the PDF model which takes as input a point in x (from 0 to 1)
    and outputs a basis of 14 PDFs.
    It generates the preprocessing of the x into a set (x, log(x)),
    the arbitrary NN to fit the form of the PDF
    and the preprocessing factor.

    The funtional form of the output of this function is of:

        f_{i}(x) = R_{ji} N(x)_{j} * x^{1-alpha_{j}} * (1-x)^{beta_{j}}

    Where i goes from 1 to 14 while j goes from 1 to the size of the basis. R_{ji}
    is the rotation from the fitting basis to the physical basis needed for the
    convolution with the fktables.


    `layer_type` defines the architecture of the Neural Network, currently
    the following two options are implemented:
        - `dense`
            it will generate a densely connected networks where all nodes of layer n
            are connected with all nodes of layer n+1 (and n-1), the output layer is
            of the size of the last item in the `nodes` list (usually 8)
        - `dense_per_flavour`
            similar to `dense` but the nodes are disconnected in a per-flavour basis
            This means at the end of the PDF (and before the preprocessing)
            we have 8 (or whatever number) nodes just as before, but from the input
            to the output the nodes are disconnected

    This is a complicated function comprised of several sections:

    1. As initialization a number of checks are carried outs to ensure the number of layers
    and the number of activation functions match up.

    2. The neural network NN(x) is constructed depending on the requested layer_type

    3. Break the input into (x, log(x)) and passes down to the NN.
    The output of the NN in the previous step is a list of independent layers.
    A function is constructed that joins all those layers. The function takes a
    tensor as the input and applies all layers for NN in order.

    4. Create a preprocessing factor layer (that takes as input the same tensor x as the NN)
    and multiply it to the NN. We have now:
        N(x)_{j} * x^{1-alpha_{j}} * (1-x)^{beta_{j}}

    5. Create a rotation layer (that takes as input the previous step) and applies it
    so that we get f(x)_{i}

    Finally we output the final answer as well as the list of all generating functions
    in the model for easy usage within `n3fit`.

    Example
    -------

    >>> import numpy as np
    >>> from n3fit.vpinterface import N3PDF
    >>> from n3fit.model_gen import pdfNN_layer_generator
    >>> from validphys.pdfgrids import xplotting_grid
    >>> fake_fl = [{'fl' : i, 'largex' : [0,1], 'smallx': [1,2]} for i in ['u', 'ubar', 'd', 'dbar', 'c', 'cbar', 's', 'sbar']]
    >>> fake_x = np.linspace(1e-3,0.8,3)
    >>> pdf_model = pdfNN_layer_generator(nodes=[8], activations=['linear'], seed=[2,3], flav_info=fake_fl, num_replicas=2)

    Parameters
    ----------
        nodes: list(int)
            list of the number of nodes per layer of the PDF NN. Default: [15,8]
        activation: list
            list of activation functions to apply to each layer. Default: ["tanh", "linear"]
            if the number of activation function does not match the number of layers, it will add
            copies of the first activation function found
        initializer_name: str
            selects the initializer of the weights of the NN. Default: glorot_normal
        layer_type: str
            selects the type of architecture of the NN. Default: dense
        flav_info: dict
            dictionary containing the information about each PDF (basis dictionary in the runcard)
            to be used by Preprocessing
        out: int
            number of output flavours of the model (default 14)
        seed: list(int)
            seed to initialize the NN
        dropout: float
            rate of dropout layer by layer
        impose_sumrule: str
            whether to impose sumrules on the output pdf and which one to impose (All, MSR, VSR)
        scaler: callable
            Function to apply to the input. If given the input to the model
            will be a (1, None, 2) tensor where dim [:,:,0] is scaled
            When None, instead turn the x point into a (x, log(x)) pair
        num_replicas: int
            How many models should be trained in parallel
        photon: :py:class:`validphys.photon.compute.Photon`
            If given, gives the AddPhoton layer a function to compute a photon which will be added at the
            index 0 of the 14-size FK basis
            This same function will also be used to compute the MSR component for the photon
        replica_axis: bool
            Whether there is an explicit replica axis. True even with one replica for the main model,
            used internally for the single replica models.

    Returns
    -------
       pdf_model: n3fit.backends.MetaModel
            a model f(x) = y where x is a tensor (1, xgrid, 1) and y a tensor (1, replicas, xgrid, out)
    """
    # Parse the input configuration
    if seed is None:
        seed = num_replicas * [None]
    elif isinstance(seed, int):
        seed = num_replicas * [seed]

    if nodes is None:
        nodes = [15, 8]
    ln = len(nodes)

    if impose_sumrule is None:
        impose_sumrule = "All"

    if activations is None:
        activations = ["tanh", "linear"]
    elif callable(activations):
        # hyperopt passes down a function to generate dynamically the list of
        # activations functions
        activations = activations(ln)

    if regularizer_args is None:
        regularizer_args = dict()

    number_of_layers = len(nodes)
    # The number of nodes in the last layer is equal to the number of fitted flavours
    last_layer_nodes = nodes[-1]  # (== len(flav_info))

    # Process input options. There are 2 options:
    # 1. Scale the input
    # 2. Concatenate log(x) to the input
    use_feature_scaling = scaler is not None

    # When scaler is active we also want to do the subtraction of large x
    # TODO: make it its own option (i.e., one could want to use this without using scaler)
    subtract_one = use_feature_scaling

    # Feature scaling happens before the pdf model and changes x->(scaler(x), x),
    # so it adds an input dimension
    pdf_input_dimensions = 2 if use_feature_scaling else 1
    # Adding of logs happens inside, but before the NN and adds a dimension there
    nn_input_dimensions = 1 if use_feature_scaling else 2

    # Define the main input
    do_nothing = lambda x: x
    if use_feature_scaling:
        pdf_input = Input(shape=(None, pdf_input_dimensions), batch_size=1, name='scaledx_x')
        process_input = do_nothing
        extract_nn_input = Lambda(lambda x: op.op_gather_keep_dims(x, 0, axis=-1), name='x_scaled')
        extract_original = Lambda(lambda x: op.op_gather_keep_dims(x, 1, axis=-1), name='x')
    else:  # add log(x)
        pdf_input = Input(shape=(None, pdf_input_dimensions), batch_size=1, name='x')
        process_input = Lambda(lambda x: op.concatenate([x, op.op_log(x)], axis=-1), name='x_logx')
        extract_original = do_nothing
        extract_nn_input = do_nothing

    model_input = {"pdf_input": pdf_input}

    if subtract_one:
        input_x_eq_1 = [1.0]
        if use_feature_scaling:
            input_x_eq_1 = scaler(input_x_eq_1)[0]
        # the layer that subtracts 1 from the NN output
        subtract_one_layer = Lambda(op.op_subtract, name='subtract_one')
        layer_x_eq_1 = op.numpy_to_input(np.array(input_x_eq_1).reshape(1, 1), name='x_eq_1')
        model_input["layer_x_eq_1"] = layer_x_eq_1

    # the layer that multiplies the NN output by the preprocessing factor
    apply_preprocessing_factor = Lambda(op.op_multiply, name='prefactor_times_NN')

    # Photon layer
    layer_photon = AddPhoton(photons=photons, name="add_photon")

    # Basis rotation
    basis_rotation = FlavourToEvolution(
        flav_info=flav_info, fitbasis=fitbasis, name="pdf_evolution_basis"
    )

    # Evolution layer
    layer_evln = FkRotation(input_shape=(last_layer_nodes,), output_dim=out, name="pdf_FK_basis")

    # Normalization and sum rules
    if impose_sumrule:
        sumrule_layer, integrator_input = generate_msr_model_and_grid(
            mode=impose_sumrule, scaler=scaler, replicas=num_replicas
        )
        model_input["integrator_input"] = integrator_input
    else:
        sumrule_layer = lambda x: x

    # Only these layers change from replica to replica:
    nn_replicas = []
    preprocessing_factor_replicas = []
    for i_replica, replica_seed in enumerate(seed):
        preprocessing_factor_replicas.append(
            Preprocessing(
                flav_info=flav_info,
                input_shape=(1,),
                name=f"preprocessing_factor_{i_replica}",
                seed=replica_seed + number_of_layers,
                large_x=not subtract_one,
            )
        )
        nn_replicas.append(
            generate_nn(
                layer_type=layer_type,
                input_dimensions=nn_input_dimensions,
                nodes=nodes,
                activations=activations,
                initializer_name=initializer_name,
                replica_seed=replica_seed,
                dropout=dropout,
                regularizer=regularizer,
                regularizer_args=regularizer_args,
                last_layer_nodes=last_layer_nodes,
                name=f"NN_{i_replica}",
            )
        )

    # Apply NN layers for all replicas to a given input grid
    def neural_network_replicas(x, postfix=""):
        NNs_x = Lambda(lambda nns: op.stack(nns, axis=1), name=f"NNs{postfix}")(
            [nn(x) for nn in nn_replicas]
        )

        if subtract_one:
            x_eq_1_processed = process_input(layer_x_eq_1)
            NNs_x_1 = Lambda(lambda nns: op.stack(nns, axis=1), name=f"NNs{postfix}_x_1")(
                [nn(x_eq_1_processed) for nn in nn_replicas]
            )
            NNs_x = subtract_one_layer([NNs_x, NNs_x_1])

        return NNs_x

    # Apply preprocessing factors for all replicas to a given input grid
    def preprocessing_replicas(x, postfix=""):
        return Lambda(lambda pfs: op.stack(pfs, axis=1), name=f"prefactors{postfix}")(
            [pf(x) for pf in preprocessing_factor_replicas]
        )

    def compute_unnormalized_pdf(x, postfix=""):
        # Preprocess the input grid
        x_nn_input = extract_nn_input(x)
        x_processed = process_input(x_nn_input)
        x_original = extract_original(x)

        # Compute the neural network output
        NNs_x = neural_network_replicas(x_processed, postfix=postfix)

        # Compute the preprocessing factor
        preprocessing_factors_x = preprocessing_replicas(x_original, postfix=postfix)

        # Apply the preprocessing factor
        pref_NNs_x = apply_preprocessing_factor([preprocessing_factors_x, NNs_x])

        # Apply basis rotation if needed
        if not basis_rotation.is_identity():
            pref_NNs_x = basis_rotation(pref_NNs_x)

        # Transform to FK basis
        PDFs_unnormalized = layer_evln(pref_NNs_x)

        return PDFs_unnormalized

    PDFs_unnormalized = compute_unnormalized_pdf(pdf_input)

    if impose_sumrule:
        PDFs_integration_grid = compute_unnormalized_pdf(integrator_input, postfix="_x_integ")

        if photons:
            # add batch and flavor dimensions
            photon_integrals = op.batchit(op.batchit(photons.integral))
        else:
            photon_integrals = np.zeros((1, num_replicas, 1))

        PDFs_normalized = sumrule_layer(
            {
                "pdf_x": PDFs_unnormalized,
                "pdf_xgrid_integration": PDFs_integration_grid,
                "xgrid_integration": integrator_input,
                # The photon is treated separately, need to get its integrals to normalize the pdf
                "photon_integral": photon_integrals,
            }
        )
        PDFs = PDFs_normalized
    else:
        PDFs = PDFs_unnormalized

    if photons:
        PDFs = layer_photon(PDFs)

    if replica_axis:
        pdf_model = MetaModel(model_input, PDFs, name=f"PDFs", scaler=scaler)
    else:
        pdf_model = MetaModel(model_input, PDFs[:, 0], name=f"PDFs", scaler=scaler)

    return pdf_model


def generate_nn(
    layer_type: str,
    input_dimensions: int,
    nodes: List[int],
    activations: List[str],
    initializer_name: str,
    replica_seed: int,
    dropout: float,
    regularizer: str,
    regularizer_args: dict,
    last_layer_nodes: int,
    name: str,
) -> MetaModel:
    """
    Create the part of the model that contains all of the actual neural network
    layers.
    """
    common_args = {
        'nodes_in': input_dimensions,
        'nodes': nodes,
        'activations': activations,
        'initializer_name': initializer_name,
        'seed': replica_seed,
    }
    if layer_type == "dense":
        reg = regularizer_selector(regularizer, **regularizer_args)
        list_of_pdf_layers = generate_dense_network(
            **common_args, dropout_rate=dropout, regularizer=reg
        )
    elif layer_type == "dense_per_flavour":
        list_of_pdf_layers = generate_dense_per_flavour_network(
            **common_args, basis_size=last_layer_nodes
        )

    # Note: using a Sequential model would be more appropriate, but it would require
    # creating a MetaSequential model.
    x = Input(shape=(None, input_dimensions), batch_size=1, name='xgrids_processed')
    pdf = x
    for layer in list_of_pdf_layers:
        pdf = layer(pdf)

    model = MetaModel({'NN_input': x}, pdf, name=name)
    return model<|MERGE_RESOLUTION|>--- conflicted
+++ resolved
@@ -26,13 +26,13 @@
     Mask,
     ObsRotation,
     Preprocessing,
-    Mask,
     losses,
 )
 from n3fit.layers.observable import is_unique
 from n3fit.msr import generate_msr_model_and_grid
 from validphys.photon.compute import Photon
 
+
 @dataclass
 class ObservableWrapper:
     """Wraps many observables into an experimental layer once the PDF model is prepared
@@ -48,11 +48,7 @@
 
     name: str
     observables: list
-<<<<<<< HEAD
-    trvl_mask_layers: list
-=======
     trvl_mask_layer: Mask
->>>>>>> c1a0be68
     dataset_xsizes: list
     invcovmat: np.array = None
     covmat: np.array = None
@@ -92,21 +88,9 @@
         else:
             output_layers = [obs(pdf) for obs in self.observables]
 
-<<<<<<< HEAD
-        masked_output_layers = []
-        if self.trvl_mask_layers is not None:
-            for output_layer, mask_layer in zip(output_layers, self.trvl_mask_layers):
-                masked_output_layers.append(mask_layer(output_layer))
-        else:
-            masked_output_layers = output_layers
-
-        # Finally concatenate all observables (so that experiments are one single entity)
-        ret = op.concatenate(masked_output_layers)
-=======
         # Finally concatenate all observables (so that experiments are one single entity)
         ret = op.concatenate(output_layers)
 
->>>>>>> c1a0be68
         if self.rotation is not None:
             ret = self.rotation(ret)
 
@@ -121,7 +105,6 @@
         return loss_f(experiment_prediction)
 
 
-<<<<<<< HEAD
 def observable_generator(
     spec_dict,
     mask_array=None,
@@ -131,16 +114,6 @@
     invcovmat_vl=None,
     positivity_initial=1.0,
     integrability=False,
-=======
-def observable_generator(spec_dict,
-                         mask_array=None,
-                         training_data=None,
-                         validation_data=None,
-                         invcovmat_tr=None,
-                         invcovmat_vl=None,
-                         positivity_initial=1.0,
-                         integrability=False
->>>>>>> c1a0be68
 ):  # pylint: disable=too-many-locals
     """
     This function generates the observable models for each experiment.
@@ -190,15 +163,7 @@
     dataset_xsizes = []
     model_inputs = []
     model_observables = []
-<<<<<<< HEAD
-    tr_mask_layers = []
-    vl_mask_layers = []
-    offset = 0
-    apply_masks = spec_dict.get("data_transformation_tr") is None and mask_array is not None
-=======
->>>>>>> c1a0be68
     # The first step is to compute the observable for each of the datasets
-    masks = []
     for dataset in spec_dict["datasets"]:
         # Get the generic information of the dataset
         dataset_name = dataset.name
@@ -211,13 +176,6 @@
 
         # Set the operation (if any) to be applied to the fktables of this dataset
         operation_name = dataset.operation
-
-        # Extract the masks that will end up in the observable wrappers...
-        if apply_masks:
-            trmask = mask_array[:, offset : offset + dataset.ndata]
-            masks.append(trmask)
-            tr_mask_layers.append(Mask(trmask, axis=1, name=f"trmask_{dataset_name}"))
-            vl_mask_layers.append(Mask(~trmask, axis=1, name=f"vlmask_{dataset_name}"))
 
         # Now generate the observable layer, which takes the following information:
         # operation name
@@ -226,15 +184,8 @@
         #   these will then be used to check how many different pdf inputs are needed
         #   (and convolutions if given the case)
         obs_layer = Obs_Layer(
-<<<<<<< HEAD
             dataset.fktables_data, dataset.fktables(), operation_name, name=f"dat_{dataset_name}"
         )
-=======
-            dataset.fktables_data,
-            dataset.fktables(),
-            operation_name,
-            name=f"dat_{dataset_name}")
->>>>>>> c1a0be68
 
         # If the observable layer found that all input grids are equal, the splitting will be None
         # otherwise the different xgrids need to be stored separately
@@ -249,12 +200,6 @@
             dataset_xsizes.append(sum([len(i) for i in xgrids]))
 
         model_observables.append(obs_layer)
-<<<<<<< HEAD
-
-        # shift offset for new mask array
-        offset = offset + dataset.ndata
-=======
->>>>>>> c1a0be68
 
     # Check whether all xgrids of all observables in this experiment are equal
     # if so, simplify the model input
@@ -283,11 +228,7 @@
         out_positivity = ObservableWrapper(
             spec_name,
             model_observables,
-<<<<<<< HEAD
-            tr_mask_layers if apply_masks else None,
-=======
             tr_mask_layer,
->>>>>>> c1a0be68
             dataset_xsizes,
             multiplier=positivity_initial,
             positivity=not integrability,
@@ -305,36 +246,20 @@
     out_tr = ObservableWrapper(
         spec_name,
         model_observables,
-<<<<<<< HEAD
-        tr_mask_layers if apply_masks else None,
-        dataset_xsizes,
-        invcovmat=invcovmat_tr,
-        data=training_data,
-        rotation=obsrot_tr,
-=======
         tr_mask_layer,
         dataset_xsizes,
         invcovmat=invcovmat_tr,
         data=training_data,
         rotation=obsrot,
->>>>>>> c1a0be68
     )
     out_vl = ObservableWrapper(
         f"{spec_name}_val",
         model_observables,
-<<<<<<< HEAD
-        vl_mask_layers if apply_masks else None,
-        dataset_xsizes,
-        invcovmat=invcovmat_vl,
-        data=validation_data,
-        rotation=obsrot_vl,
-=======
         vl_mask_layer,
         dataset_xsizes,
         invcovmat=invcovmat_vl,
         data=validation_data,
         rotation=obsrot,
->>>>>>> c1a0be68
     )
     out_exp = ObservableWrapper(
         f"{spec_name}_exp",
