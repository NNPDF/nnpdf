"""
    Target functions to minimize during hyperparameter scan

    Not all functions will use all arguments.
    Keyword arguments that model_trainer.py will pass to this file are:

    - fold_losses: a list with the loss of each fold
    - pdfs_per_fold: a list of (multi replica) PDFs for each fold
    - experimental_models: a reference to the model that contains the cv for all data (no masks)

    New loss functions can be added directly in this module
    the name in the runcard must match the name in the module

    Example
    -------
    >>> import n3fit.hyper_optimization.rewards
    >>> f = ["average", "best_worst", "std"]
    >>> losses = [2.34, 1.234, 3.42]
    >>> for fname in f:
    >>>    fun = getattr(n3fit.hyper_optimization.rewards, fname)
    >>>    print(f"{fname}: {fun(losses, None):2.4f}")
    average: 2.3313
    best_worst: 3.4200
    std: 0.8925

"""
import logging
from typing import Callable

import numpy as np
<<<<<<< HEAD
=======

from n3fit.vpinterface import N3PDF
from validphys.pdfgrids import distance_grids, xplotting_grid


def _pdfs_to_n3pdfs(pdfs_per_fold):
    """Convert a list of multi-replica PDFs to a list of N3PDFs"""
    return [N3PDF(pdf.split_replicas(), name=f"fold_{k}") for k, pdf in enumerate(pdfs_per_fold)]
>>>>>>> e470c7e7

from n3fit.vpinterface import N3PDF, compute_phi2
from validphys.pdfgrids import distance_grids, xplotting_grid

log = logging.getLogger(__name__)


class HyperLoss:
    """
    Class to compute the hyper_loss based on the individual replica losses.

    Computes the statistic over the replicas and then over the folds, both
    statistics default to the average.

    Args:
        loss_type (str): the type of loss over the replicas to use
        fold_statistic (str): the statistic over the folds to use
        replica_statistic (str): the statistic over the replicas to use, for per replica losses
    """

    def __init__(
        self, loss_type: str = None, replica_statistic: str = None, fold_statistic: str = None
    ):
        self.implemented_stats = {
            "average": self._average,
            "best_worst": self._best_worst,
            "std": self._std,
        }
        self.implemented_losses = ["chi2", "phi2"]

        self._default_statistic = "average"
        self._default_loss = "chi2"

        self.loss = self._parse_loss(loss_type)
        self.reduce_over_folds = self._parse_statistic(fold_statistic, "fold_statistic")
        self.reduce_over_replicas = self._parse_statistic(replica_statistic, "replica_statistic")

    def compute_loss(self, penalties, experimental_loss, pdf_models, experimental_data) -> float:
        """
        Compute the loss, including added penalties, for a single fold.

        Parameters:
            penalties (List[NDArray(replicas)]): List of penalties for each replica.
            experimental_loss (NDArray(replicas)): Experimental loss for each replica.
            pdf_models (List[MetaModel]): List of meta-models.
            experimental_data (List[Tuple[validphys.core.DataGroupSpec, np.ndarray]]):
                List of tuples containing `validphys.core.DataGroupSpec` instances for each group data set
                and associated covariant matrices

        Returns:
            float: The computed loss.
        """
        total_penalties = sum(np.mean(penalty) for penalty in penalties)

        if self.loss == "chi2":
            loss = self.reduce_over_replicas(experimental_loss)
        elif self.loss == "phi2":
            loss = compute_phi2(N3PDF(pdf_models), experimental_data)
        return total_penalties + loss

    def _parse_loss(self, loss_type: str) -> str:
        """
        Parse the type of loss and return the default if None.

        Parameters:
            loss_type (str): The loss type to parse.

        Returns:
            str: The parsed loss type.
        """
        if loss_type is None:
            loss_type = self._default_loss
            log.warning(f"No loss_type selected in HyperLoss, defaulting to {loss_type}")

        if loss_type not in self.implemented_losses:
            raise ValueError(
                f"Input loss type {loss_type} not recognized by HyperLoss. "
                "Options are 'chi2' or 'phi2."
            )

        log.info(f"Setting '{loss_type}' as the loss type for hyperoptimization")
        return loss_type

    def _parse_statistic(self, statistic: str, name) -> Callable:
        """
        Parse the statistic and return the default if None.

        Parameters:
            statistic (str): The statistic to parse.
            name (str): The name of the statistic.

        Returns:
            str: The parsed statistic.
        """
        if statistic is None:
            statistic = self._default_statistic
            log.warning(f"No {name} selected in HyperLoss, defaulting to {statistic}")
        log.info(f"Using '{statistic}' as the {name} for hyperoptimization")
        return self.implemented_stats[statistic]

    @staticmethod
    def _average(fold_losses: np.ndarray, axis: int = 0) -> np.ndarray:
        """
        Compute the average of the input array along the specified axis.

        Parameters:
            fold_losses (np.ndarray): Input array.
            axis (int, optional): Axis along which the mean is computed. Default is 0.

        Returns:
            np.ndarray: The average along the specified axis.
        """
        return np.average(fold_losses, axis=axis).item()

    @staticmethod
    def _best_worst(fold_losses: np.ndarray, axis: int = 0) -> np.ndarray:
        """
        Compute the maximum value of the input array along the specified axis.

        Parameters:
            fold_losses (np.ndarray): Input array.
            axis (int, optional): Axis along which the maximum is computed. Default is 0.

        Returns:
            np.ndarray: The maximum value along the specified axis.
        """
        return np.max(fold_losses, axis=axis).item()

    @staticmethod
    def _std(fold_losses: np.ndarray, axis: int = 0) -> np.ndarray:
        """
        Compute the standard deviation of the input array along the specified axis.

        Parameters:
            fold_losses (np.ndarray): Input array.
            axis (int, optional): Axis along which the standard deviation is computed. Default is 0.

        Returns:
            np.ndarray: The standard deviation along the specified axis.
        """
        return np.std(fold_losses, axis=axis).item()


def fit_distance(pdfs_per_fold=None, **_kwargs):
    """Loss function for hyperoptimization based on the distance of
    the fits of all folds to the first fold
    """
    n3pdfs = _pdfs_to_n3pdfs(pdfs_per_fold)
    if n3pdfs is None:
        raise ValueError("fit_distance needs n3pdf models to act upon")
    xgrid = np.concatenate([np.logspace(-6, -1, 20), np.linspace(0.11, 0.9, 30)])
    plotting_grids = [xplotting_grid(pdf, 1.6, xgrid) for pdf in n3pdfs]
    distances = distance_grids(n3pdfs, plotting_grids, 0)
    # The first distance will obviously be 0
    # TODO: define this more sensibly, for now it is just a template
    max_distance = 0
    for distance in distances:
        max_distance = max(max_distance, distance.grid_values.max())
    return max_distance


def _set_central_value(n3pdf, model):
    """Given an N3PDF object and a MetaModel, set the PDF_0 layer
    to be the central value of the n3pdf object"""
    from n3fit.backends import operations as op

    # Get the input x
    for key, grid in model.x_in.items():
        if key != "integration_grid":
            input_x = grid.numpy()
            break

    # Compute the central value of the PDF
    full_pdf = n3pdf(input_x)
    cv_pdf = op.numpy_to_tensor(np.mean(full_pdf, axis=0, keepdims=True))

    def central_value(x, training=None):  # pylint: disable=unused-argument
        return cv_pdf

    model.get_layer("PDF_0").call = central_value
    # This model won't be trainable ever again
    model.trainable = False
    model.compile()


def fit_future_tests(n3pdfs=None, experimental_models=None, **_kwargs):
    """Use the future tests as a metric for hyperopt

    NOTE: this function should only be called once at the end of
    every hyperopt iteration, as it is destructive for the models
    """
    if n3pdfs is None:
        raise ValueError("fit_future_test needs n3pdf models to act upon")
    if experimental_models is None:
        raise ValueError("fit_future_test needs experimental_models to compute chi2")

    from n3fit.backends import MetaModel

    compatibility_mode = False
    try:
        import tensorflow as tf

        from n3fit.backends import set_eager

        tf_version = tf.__version__.split(".")
        if int(tf_version[0]) == 2 and int(tf_version[1]) < 4:
            set_eager(True)
            compatibility_mode = True
    except ImportError:
        pass

    # For the last model the PDF covmat doesn't need to be computed.
    # This is because the last model corresponds to an empty k-fold partition,
    # meaning that all datasets were used during training.
    # but the mask needs to be flipped in the folding for the appropiate datasets
    last_model = experimental_models[-1]
    _set_central_value(n3pdfs[-1], last_model)

    # Loop over all models but the last (our reference!)
    total_loss = 0.0
    for n3pdf, exp_model in zip(n3pdfs[:-1], experimental_models[:-1]):
        _set_central_value(n3pdf, exp_model)

        # Get the full input and the total chi2
        full_input = exp_model.input

        # Now update the loss with the PDF covmat
        for layer in exp_model.get_layer_re(".*_exp$"):
            # Get the input to the loss layer
            model_output = MetaModel(full_input, layer.input)
            # Get the full predictions and generate the PDF covmat
            y = model_output.predict()[0]  # The first is a dummy-dim
            pdf_covmat = np.cov(y, rowvar=False)
            # Update the covmat of the loss
            layer.add_covmat(pdf_covmat)
            # Update the mask of the last_model so that its synced with this layer
            last_model.get_layer(layer.name).update_mask(layer.mask)

        # Compute the loss with pdf errors
        pdf_chi2 = exp_model.compute_losses()["loss"][0]

        # And the loss of the best (most complete) fit
        best_chi2 = last_model.compute_losses()["loss"][0]

        # Now make this into a measure of the total loss
        # for instance, any deviation from the "best" value is bad
        total_loss += np.abs(best_chi2 - pdf_chi2)

    if compatibility_mode:
        set_eager(False)

    return total_loss<|MERGE_RESOLUTION|>--- conflicted
+++ resolved
@@ -28,22 +28,16 @@
 from typing import Callable
 
 import numpy as np
-<<<<<<< HEAD
-=======
-
-from n3fit.vpinterface import N3PDF
+
+from n3fit.vpinterface import N3PDF, compute_phi2
 from validphys.pdfgrids import distance_grids, xplotting_grid
+
+log = logging.getLogger(__name__)
 
 
 def _pdfs_to_n3pdfs(pdfs_per_fold):
     """Convert a list of multi-replica PDFs to a list of N3PDFs"""
     return [N3PDF(pdf.split_replicas(), name=f"fold_{k}") for k, pdf in enumerate(pdfs_per_fold)]
->>>>>>> e470c7e7
-
-from n3fit.vpinterface import N3PDF, compute_phi2
-from validphys.pdfgrids import distance_grids, xplotting_grid
-
-log = logging.getLogger(__name__)
 
 
 class HyperLoss:
@@ -76,7 +70,7 @@
         self.reduce_over_folds = self._parse_statistic(fold_statistic, "fold_statistic")
         self.reduce_over_replicas = self._parse_statistic(replica_statistic, "replica_statistic")
 
-    def compute_loss(self, penalties, experimental_loss, pdf_models, experimental_data) -> float:
+    def compute_loss(self, penalties, experimental_loss, pdf_model, experimental_data) -> float:
         """
         Compute the loss, including added penalties, for a single fold.
 
@@ -96,7 +90,7 @@
         if self.loss == "chi2":
             loss = self.reduce_over_replicas(experimental_loss)
         elif self.loss == "phi2":
-            loss = compute_phi2(N3PDF(pdf_models), experimental_data)
+            loss = compute_phi2(N3PDF(pdf_model.split_replicas()), experimental_data)
         return total_penalties + loss
 
     def _parse_loss(self, loss_type: str) -> str:
