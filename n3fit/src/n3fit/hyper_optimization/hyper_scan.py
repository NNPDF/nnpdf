"""
The HyperScanner class is basically a dictionary containing all parameters,
the functions defined as hp_ (from hyperspace)

The goal of this module is to read all parameters in the `hyperopt` section of the runcard
and modify the parameter dictionary so that now it is filled with the `hyperop` sampler objects

The idea behind the wrappers if that if you ever want to use
another hyperoptimization library, assuming that it also takes just
    - a function
    - a dictionary of spaces of parameters
you can do so by simply modifying the wrappers to point somewhere else
(and, of course the function in the fitting action that calls the minimization).
"""
import copy
import logging
<<<<<<< HEAD
from typing import Callable
=======
>>>>>>> e470c7e7

import hyperopt
import numpy as np

from n3fit.backends import MetaLayer, MetaModel
<<<<<<< HEAD
import n3fit.hyper_optimization.filetrials as filetrials

log = logging.getLogger(__name__)

# Hyperopt uses these strings for a passed and failed run
# it also has statusses "new", "running" and "suspended", but we don't use them
HYPEROPT_STATUSSES = {True: "ok", False: "fail"}
=======
from n3fit.hyper_optimization.filetrials import FileTrials

log = logging.getLogger(__name__)

HYPEROPT_SEED = 42
>>>>>>> e470c7e7


# These are just wrapper around some hyperopt's sampling expresions defined in here
# https://github.com/hyperopt/hyperopt/wiki/FMin#21-parameter-expressions
# with a bit of extra documentation for the ones that are not obvious
def hp_uniform(key, lower_end, higher_end):
    """Sample uniformly between lower_end and higher_end"""
    if lower_end is None or higher_end is None:
        return None
    return hyperopt.hp.uniform(key, lower_end, higher_end)


def hp_quniform(key, lower_end, higher_end, step_size=None, steps=None):
    """Like uniform but admits a step_size"""
    if lower_end is None or higher_end is None:
        return None
    if not step_size:
        step_size = lower_end
    if steps:
        step_size = (higher_end - lower_end) / steps
    return hyperopt.hp.quniform(key, lower_end, higher_end, step_size)


def hp_loguniform(key, lower_end, higher_end):
    """
    Sample from lower_end to higher_end lograithmically.
    Note that it is different from numpy's logspace in that it takes the
    lower and higher boundaries, not the value of the exponent
    """
    if lower_end is None or higher_end is None:
        return None
    log_lower_end = np.log(lower_end)
    log_higher_end = np.log(higher_end)
    return hyperopt.hp.loguniform(key, log_lower_end, log_higher_end)


def hp_choice(key, choices):
    """Sample from the list or array ``choices``"""
    if len(choices) == 0:
        return None
    return hyperopt.hp.choice(key, choices)


# Wrapper for options that work the same
def optimizer_arg_wrapper(hp_key, option_dict):
    # Let's accept the learning rate as a fixed float
    if isinstance(option_dict, float):
        choice = option_dict
    else:
        # Get the min-max of the learing rate
        max_lr = option_dict["max"]
        min_lr = option_dict["min"]
        # Get the sampling type, if not given use uniform
        sampling = option_dict.get("sampling", "uniform")
        if sampling == "uniform":
            choice = hp_uniform(hp_key, min_lr, max_lr)
        elif sampling == "log":
            choice = hp_loguniform(hp_key, min_lr, max_lr)
    return choice


# Wrapper for the hyperscanning
def hyper_scan_wrapper(replica_path_set, model_trainer, hyperscanner, max_evals=1):
    """
    This function receives a ``ModelTrainer`` object as well as the definition of the
    hyperparameter scan (``hyperscanner``)
    and performs ``max_evals`` evaluations of the hyperparametrizable function of ``model_trainer``.

    A ``tries.json`` file will be saved in the ``replica_path_set`` folder with the information
    of all trials. An additional ``tries.pkl`` file will also be generated in the same folder
    that stores the previous states of `FileTrials`, this file can be used for restarting purposes.

    Parameters
    -----------
        replica_path_set: path
            folder where to create the ``tries.json`` and ``tries.pkl`` files
        model_trainer: :py:class:`n3fit.ModelTrainer.ModelTrainer`
            a ``ModelTrainer`` object with the ``hyperparametrizable`` method
        hyperscanner: :py:class:`n3fit.hyper_optimization.hyper_scan.HyperScanner`
            a ``HyperScanner`` object defining the scan
        max_evals: int
            Number of trials to run

    Returns
    -------
        dict
        parameters of the best trial as found by ``hyperopt``
    """
    # Tell the trainer we are doing hpyeropt
    model_trainer.set_hyperopt(True, keys=hyperscanner.hyper_keys)
    # Generate the trials object
    trials = FileTrials(replica_path_set, parameters=hyperscanner.as_dict())
    # Initialize seed for hyperopt
    trials.rstate = np.random.default_rng(HYPEROPT_SEED)

    # For restarts, reset the state of `FileTrials` saved in the pickle file
    if hyperscanner.restart_hyperopt:
        pickle_file_to_load = f"{replica_path_set}/tries.pkl"
        log.info("Restarting hyperopt run using the pickle file %s", pickle_file_to_load)
        trials = FileTrials.from_pkl(pickle_file_to_load)

    # Perform the scan
    best = hyperopt.fmin(
        fn=_status_wrapper(model_trainer.hyperparametrizable),
        space=hyperscanner.as_dict(),
        algo=hyperopt.tpe.suggest,
        max_evals=max_evals,
        show_progressbar=False,
        trials=trials,
        rstate=trials.rstate,
        trials_save_file=trials.pkl_file,
    )
    return hyperscanner.space_eval(best)


def _status_wrapper(hyperparametrizable: Callable) -> Callable:
    """
    Wrapper that just converts the "status" value to hyperopt's conventions.
    """

    def wrapped(*args, **kwargs):
        results_dict = hyperparametrizable(*args, **kwargs)
        results_dict["status"] = HYPEROPT_STATUSSES[results_dict["status"]]
        return results_dict

    return wrapped


class ActivationStr:
    """
    Upon call this class returns an array where the activation function
    `fun_name` repeated as many times as hidden layers we have

    # Arguments:
        - `fun_name`: name of the activation function
    """

    def __init__(self, fun_name):
        self.function_name = fun_name

    def __str__(self):
        return self.function_name

    def __call__(self, n_of_layers):
        acts = [self.function_name] * (n_of_layers - 1)
        acts.append("linear")
        return acts


class HyperScanner:
    """
    The HyperScanner generates a dictionary of parameters for scanning
    It takes cares of known correlation between parameters by tying them together
    It also provides methods for updating the parameter dictionaries after using hyperopt

    It takes as inpujt the dictionaries defining the NN/fit and the hyperparameter scan
    from the NNPDF runcard and substitutes in `parameters` samplers according to the
    `hyper_scan` dictionary.


    # Arguments:
        - `parameters`: the `fitting[parameters]` dictionary of the NNPDF runcard
        - `sampling_dict`: the `hyperscan` dictionary of the NNPDF runcard defining
                           the search space of the scan
        - `steps`: when taking discrete steps between two parameters, number of steps
                   to take

    # Parameters accepted by `sampling_dict`:
        - `stopping`:
                - min_epochs, max_epochs
                - min_patience, max_patience
    """

    def __init__(self, parameters, sampling_dict, steps=5):
        self._original_parameters = parameters
        self.parameter_keys = parameters.keys()
        self.parameters = copy.deepcopy(parameters)
        self.steps = steps

        # adding extra options for restarting
        restart_config = sampling_dict.get("restart")
        self.restart_hyperopt = True if restart_config else False

        self.hyper_keys = set([])

        if "parameters" in sampling_dict:
            parameter_choices = hp_choice("parameters", sampling_dict["parameters"])
            # Drop the parameters dictionary
            self.parameters = {}
            self._update_param("parameters", parameter_choices)
            return

        # A hyperparameter scan will contain either a "parameters" or one of:
        stopping_dict = sampling_dict.get("stopping")
        optimizer_list = sampling_dict.get("optimizer")
        positivity_dict = sampling_dict.get("positivity")
        nn_dict = sampling_dict.get("architecture")

        if stopping_dict:
            self.stopping(
                min_epochs=stopping_dict.get("min_epochs"),
                max_epochs=stopping_dict.get("max_epochs"),
                min_patience=stopping_dict.get("min_patience"),
                max_patience=stopping_dict.get("max_patience"),
            )
        if optimizer_list:
            self.optimizer(optimizers=optimizer_list)
        if positivity_dict:
            self.positivity(
                min_multiplier=positivity_dict.get("min_multiplier"),
                max_multiplier=positivity_dict.get("max_multiplier"),
                min_initial=positivity_dict.get("min_initial"),
                max_initial=positivity_dict.get("max_initial"),
            )
        if nn_dict:
            self.architecture(
                initializers=nn_dict.get("initializers"),
                activations=nn_dict.get("activations"),
                max_drop=nn_dict.get("max_drop"),
                n_layers=nn_dict.get("n_layers"),
                min_units=nn_dict.get("min_units"),
                max_units=nn_dict.get("max_units"),
                layer_types=nn_dict.get("layer_types"),
                output_size=parameters['nodes_per_layer'][-1],
            )

    def as_dict(self):
        return self.parameters

    def _update_param(self, key, sampler):
        """
        Checks whether the key exists in the parameter dictionary and
        updates the dictionary with the given sampler

        # Arguments:
            - `key`: key to update
            - `sampler`: sampler which will be used instead of the original value
        """
        if key is None or sampler is None:
            return

        if key not in self.parameter_keys and key != "parameters":
            raise ValueError(
                "Trying to update a parameter not declared in the `parameters` dictionary: {0} @ HyperScanner._update_param".format(
                    key
                )
            )

        self.hyper_keys.add(key)
        log.info("Adding key {0} with value {1}".format(key, sampler))

        self.parameters[key] = sampler

    def stopping(self, min_epochs=None, max_epochs=None, min_patience=None, max_patience=None):
        """
        Modifies the following entries of the `parameters` dictionary:
            - `epochs`
            - `stopping_patience`

        Takes `self.steps` between the min and maximum values given
        """
        epochs_key = "epochs"
        stopping_key = "stopping_patience"

        if min_epochs is not None and max_epochs is not None:
<<<<<<< HEAD
            epochs = hp_quniform(epochs_key, min_epochs, max_epochs, step_size=1000)
=======
            epochs = hp_quniform(epochs_key, min_epochs, max_epochs, step_size=1)
>>>>>>> e470c7e7
            self._update_param(epochs_key, epochs)

        if min_patience is not None or max_patience is not None:
            if min_patience is None:
                min_patience = 0.0
            if max_patience is None:
                max_patience = 1.0

            stopping_patience = hp_quniform(
                stopping_key, min_patience, max_patience, steps=self.steps
            )

            self._update_param(stopping_key, stopping_patience)

    def optimizer(self, optimizers):
        """
        This function look at the optimizers implemented in MetaModel
        Since each optimizer can take different parameters, the input to this function, `optimizer`
        is a list of dictionaries, each defining the name of the optimizer (which needs to be
        implemented in `n3fit`) and the options to modify.

        The accepted options are:
            - learning_rate
            - clipnorm
        but for hyperopt it will look as a list of dictionaries
            [ { optimizer_name: optimizer_name, learning_rate: sampler },
              { optimizer_name: optimizer_name, learning_rate: sampler }, ...
            ]
        and will sample one from this list.

        Note that the keys within the dictionary (`optimizer_name` and `learning_rate`) should be named
        as the keys used by the compiler of the model as they are used as they come.
        """
        # Get all accepted optimizer to check against
        all_optimizers = MetaModel.accepted_optimizers
        # We will have a list of dictionaries to choose from
        choices = []

        opt_key = "optimizer"
        optname_key = "optimizer_name"
        lr_key = "learning_rate"
        clip_key = "clipnorm"

        for optimizer in optimizers:
            name = optimizer[optname_key]
            optimizer_dictionary = {optname_key: name}

            if name not in all_optimizers.keys():
                raise NotImplementedError(
                    f"HyperScanner: Optimizer {name} not implemented in MetaModel.py"
                )

            lr_dict = optimizer.get(lr_key)
            if lr_dict is not None:
                # Check whether this optimizer is implemented with a learning rate
                args = all_optimizers[name][1]
                if lr_key not in args.keys():
                    raise ValueError(f"Optimizer {name} does not accept {lr_key}")
                hp_key = f"{name}_{lr_key}"
                optimizer_dictionary[lr_key] = optimizer_arg_wrapper(hp_key, lr_dict)

            clip_dict = optimizer.get(clip_key)
            if clip_dict is not None:
                hp_key = f"{name}_{clip_key}"
                optimizer_dictionary[clip_key] = optimizer_arg_wrapper(hp_key, clip_dict)

            choices.append(optimizer_dictionary)

        # Make the list of options into a list sampler
        opt_val = hp_choice(opt_key, choices)

        # Tell the HyperScanner this key might contain a dictionary so we save the extra keys
        self._update_param(opt_key, opt_val)

    def positivity(
        self, min_multiplier=None, max_multiplier=None, min_initial=None, max_initial=None
    ):
        """
        Modifies the following entries of the `parameters` dictionary:
            - pos_multiplier
            - pos_initial
        Sampling between max and min is uniform for the multiplier and loguniform for the initial
        """
        mul_key = "multiplier"
        ini_key = "initial"
        params = {}

        if max_multiplier is not None:
            if min_multiplier is None:
                min_multiplier = 1.0  # I guess this is a sensible minimum

            mul_val = hp_uniform(mul_key, min_multiplier, max_multiplier)
            params[mul_key] = mul_val

        if min_initial is not None and max_initial is not None:
            ini_val = hp_loguniform(ini_key, min_initial, max_initial)
            params[ini_key] = ini_val

        self._update_param("positivity", params)

    def architecture(
        self,
        initializers=None,
        activations=None,
        max_drop=None,
        n_layers=None,
        min_units=15,
        max_units=25,
        layer_types=None,
        output_size=None,
    ):
        """
        Modifies the following entries of the `parameters` dictionary:
            - `initializer`
            - `dropout`
            - `nodes_per_layer`
            - `activation_per_layer`
            - `layer_type`
        """
        if activations is None:
            activations = []
        if initializers is None:
            initializers = []
        if layer_types is None:
            layer_types = []
        if n_layers is None:
            n_layers = []
        else:
            if min_units is None or max_units is None:
                raise ValueError(
                    "A max/min number of units must always be defined if the number of layers is to be sampled"
                    "i.e., make sure you add the keywords 'min_units' and 'max_units' to the 'architecutre' dict"
                )

        activation_key = "activation_per_layer"
        nodes_key = "nodes_per_layer"
        ini_key = "initializer"

        # Generate all possible activation choices
        activation_choices = []
        for afun in activations:
            activation_str = ActivationStr(afun)
            activation_choices.append(activation_str)

        # this is strongly coupled with the total number of layers
        # so we will generate a list of layers to choose from
        # where each layer will be defined by an uniform sampler (the number of nodes)
        nodes_choices = []
        for n in n_layers:
            units = []
            for i in range(n):
                units_label = "nl{0}:-{1}/{0}".format(n, i)
                units_sampler = hp_quniform(units_label, min_units, max_units, step_size=1)
                units.append(units_sampler)
            # The number of nodes in the last layer are read from the runcard
            units.append(output_size)
            nodes_choices.append(units)

        # For the initializer we need to check for the ones implemented in MetaLayer
        imp_inits = MetaLayer.initializers
        imp_init_names = imp_inits.keys()
        if initializers == "ALL":
            initializers = imp_init_names

        ini_choices = []
        for ini_name in initializers:
            if ini_name not in imp_init_names:
                raise NotImplementedError(
                    "HyperScanner: Initializer {0} not implemented in MetaLayer.py".format(ini_name)
                )
            # For now we are going to use always all initializers and with default values
            ini_choices.append(ini_name)

        # Finally select the dropout rate, starting point always at 0

        # Create the samplers
        act_functions = hp_choice(activation_key, activation_choices)
        nodes = hp_choice(nodes_key, nodes_choices)
        ini_choice = hp_choice(ini_key, ini_choices)

        # Finally select the layer types (not very well tested for now)
        layer_key = "layer_type"
        layer_choices = hp_choice(layer_key, layer_types)
        self._update_param(layer_key, layer_choices)

        # And update the dictionary
        self._update_param(activation_key, act_functions)
        self._update_param(nodes_key, nodes)
        self._update_param(ini_key, ini_choice)

        if max_drop is not None:
            # Finally select the dropout rate, starting point always at 0
            drop_key = "dropout"
            drop_val = hp_quniform(drop_key, 0.0, max_drop, steps=self.steps)
            self._update_param(drop_key, drop_val)

    def space_eval(self, trial):
        """Evaluate a trial using the original parameters dictionary"""
        return hyperopt.space_eval(self._original_parameters, trial)<|MERGE_RESOLUTION|>--- conflicted
+++ resolved
@@ -14,30 +14,22 @@
 """
 import copy
 import logging
-<<<<<<< HEAD
 from typing import Callable
-=======
->>>>>>> e470c7e7
 
 import hyperopt
 import numpy as np
 
 from n3fit.backends import MetaLayer, MetaModel
-<<<<<<< HEAD
-import n3fit.hyper_optimization.filetrials as filetrials
+from n3fit.hyper_optimization.filetrials import FileTrials
 
 log = logging.getLogger(__name__)
 
 # Hyperopt uses these strings for a passed and failed run
 # it also has statusses "new", "running" and "suspended", but we don't use them
 HYPEROPT_STATUSSES = {True: "ok", False: "fail"}
-=======
-from n3fit.hyper_optimization.filetrials import FileTrials
-
-log = logging.getLogger(__name__)
+
 
 HYPEROPT_SEED = 42
->>>>>>> e470c7e7
 
 
 # These are just wrapper around some hyperopt's sampling expresions defined in here
@@ -303,11 +295,7 @@
         stopping_key = "stopping_patience"
 
         if min_epochs is not None and max_epochs is not None:
-<<<<<<< HEAD
-            epochs = hp_quniform(epochs_key, min_epochs, max_epochs, step_size=1000)
-=======
             epochs = hp_quniform(epochs_key, min_epochs, max_epochs, step_size=1)
->>>>>>> e470c7e7
             self._update_param(epochs_key, epochs)
 
         if min_patience is not None or max_patience is not None:
