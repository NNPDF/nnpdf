"""
    Fit action controller
"""

# Backend-independent imports
import copy
import logging

import numpy as np

import n3fit.checks
from n3fit.vpinterface import N3PDF

log = logging.getLogger(__name__)


# Action to be called by validphys
# All information defining the NN should come here in the "parameters" dict
@n3fit.checks.can_run_multiple_replicas
@n3fit.checks.check_fiatlux_pdfs_id
def performfit(
    *,
    n3fit_checks_action,  # wrapper for all checks
    replicas,  # checks specific to performfit
    replicas_nnseed_fitting_data_dict,
    posdatasets_fitting_pos_dict,
    integdatasets_fitting_integ_dict,
    theoryid,
    fiatlux,
    basis,
    fitbasis,
    sum_rules=True,
    parameters,
    replica_path,
    output_path,
    save=None,
    load=None,
    hyperscanner=None,
    hyperopt=None,
    kfold_parameters,
    tensorboard=None,
    debug=False,
    maxcores=None,
    parallel_models=False,
):
    """
    This action will (upon having read a validcard) process a full PDF fit
    for a set of replicas.

    The input to this function is provided by validphys
    and/or defined in the runcards or commandline arguments.

    This controller is provided with:
    1. Seeds generated using the replica number and the seeds defined in the runcard.
    2. Loaded datasets with replicas generated.
        2.1 Loaded positivity/integrability sets.

    The workflow of this controller is as follows:
    1. Generate a ModelTrainer object holding information to create the NN and perform a fit
        (at this point no NN object has been generated)
        1.1 (if hyperopt) generates the hyperopt scanning dictionary
                taking as a base the fitting dictionary and the runcard's hyperscanner dictionary
    2. Pass the dictionary of parameters to ModelTrainer
                                    for the NN to be generated and the fit performed
        2.1 (if hyperopt) Loop over point 4 for `hyperopt` number of times
    3. Once the fit is finished, output the PDF grid and accompanying files

    Parameters
    ----------
        genrep: bool
            Whether or not to generate MC replicas. (Only used for checks)
        data: validphys.core.DataGroupSpec
            containing the datasets to be included in the fit. (Only used
            for checks)
        replicas_nnseed_fitting_data_dict: list[tuple]
            list with element for each replica (typically just one) to be
            fitted. Each element
            is a tuple containing the replica number, nnseed and
            ``fitted_data_dict`` containing all of the data, metadata
            for each group of datasets which is to be fitted.
        posdatasets_fitting_pos_dict: list[dict]
            list of dictionaries containing all data and metadata for each
            positivity dataset
        integdatasets_fitting_integ_dict: list[dict]
            list of dictionaries containing all data and metadata for each
            integrability dataset
        theoryid: validphys.core.TheoryIDSpec
            Theory which is used to generate theory predictions from model
            during fit. Object also contains some metadata on the theory
            settings.
        fiatlux: dict
            dictionary containing the params needed from LuxQED
        basis: list[dict]
            preprocessing information for each flavour to be fitted.
        fitbasis: str
            Valid basis which the fit is to be ran in. Available bases can
            be found in :py:mod:`validphys.pdfbases`.
        sum_rules: bool
            Whether to impose sum rules in fit. By default set to True
        parameters: dict
            Mapping containing parameters which define the network
            architecture/fitting methodology.
        replica_path: pathlib.Path
            path to the output of this run
        output_path: str
            name of the fit
        save: None, str
            model file where weights will be saved, used in conjunction with
            ``load``.
        load: None, str
            model file from which to load weights from.
        hyperscanner: dict
            dictionary containing the details of the hyperscanner
        hyperopt: int
            if given, number of hyperopt iterations to run
        kfold_parameters: None, dict
            dictionary with kfold settings used in hyperopt.
        tensorboard: None, dict
            mapping containing tensorboard settings if it is to be used. By
            default it is None and tensorboard is not enabled.
        debug: bool
            activate some debug options
        maxcores: int
            maximum number of (logical) cores that the backend should be aware of
        parallel_models: bool
            whether to run models in parallel
    """
    from n3fit.backends import set_initial_state

    # If debug is active, the initial state will be fixed so that the run is reproducible
    set_initial_state(debug=debug, max_cores=maxcores)

    from n3fit.stopwatch import StopWatch

    stopwatch = StopWatch()

    # All potentially backend dependent imports should come inside the fit function
    # so they can eventually be set from the runcard
    from n3fit.io.writer import WriterWrapper
    from n3fit.model_trainer import ModelTrainer

    # Note: there are three possible scenarios for the loop of replicas:
    #   1.- Only one replica is being run, in this case the loop is only evaluated once
    #   2.- Many replicas being run, in this case each will have a replica_number, seed, etc
    #       and they will be fitted sequentially
    #   3.- Many replicas being run in parallel. In this case the loop will be evaluated just once
    #       but a model per replica will be generated
    #
    # In the main scenario (1) replicas_nnseed_fitting_data_dict is a list of just one element
    # case (3) is similar but the one element of replicas_nnseed_fitting_data_dict will be modified
    # to be (
    #       [list of all replica idx],
    #       one experiment with data=(replicas, ndata),
    #       [list of all NN seeds]
    #       )
    #
    n_models = len(replicas_nnseed_fitting_data_dict)
    if parallel_models and n_models != 1:
        replicas, replica_experiments, nnseeds = zip(
            *replicas_nnseed_fitting_data_dict
        )
        # Parse the experiments so that the output data contain information for all replicas
        # as the only different from replica to replica is the experimental training/validation data
        all_experiments = copy.deepcopy(replica_experiments[0])
        for i_exp in range(len(all_experiments)):
            training_data = []
            validation_data = []
            for i_rep in range(n_models):
                training_data.append(replica_experiments[i_rep][i_exp]['expdata'])
                validation_data.append(replica_experiments[i_rep][i_exp]['expdata_vl'])
            all_experiments[i_exp]['expdata'] = np.concatenate(training_data, axis=0)
            all_experiments[i_exp]['expdata_vl'] = np.concatenate(validation_data, axis=0)
        log.info(
            "Starting parallel fits from replica %d to %d",
            replicas[0],
            replicas[0] + n_models - 1,
        )
        replicas_info = [(replicas, all_experiments, nnseeds)]
    else:
        replicas_info = replicas_nnseed_fitting_data_dict

    for replica_idxs, exp_info, nnseeds in replicas_info:
        if not parallel_models or n_models == 1:
            # Cases 1 and 2 above are a special case of 3 where the replica idx and the seed should
            # be a list of just one element
            replica_idxs = [replica_idxs]
            nnseeds = [nnseeds]
            log.info("Starting replica fit %d", replica_idxs[0])

        # Generate a ModelTrainer object
        # this object holds all necessary information to train a PDF (up to the NN definition)
        the_model_trainer = ModelTrainer(
            exp_info,
            posdatasets_fitting_pos_dict,
            integdatasets_fitting_integ_dict,
            basis,
            fitbasis,
            nnseeds,
            debug=debug,
            kfold_parameters=kfold_parameters,
            max_cores=maxcores,
            model_file=load,
            sum_rules=sum_rules,
            parallel_models=n_models,
            theoryid=theoryid,
            lux_params=fiatlux,
            replicas=replica_idxs,
        )

        # This is just to give a descriptive name to the fit function
        input_As, pdf_gen_and_train_function = the_model_trainer.hyperparametrizable

        # Read up the parameters of the NN from the runcard
        stopwatch.register_times("replica_set")

        ########################################################################
        # ### Hyperopt                                                         #
        # If hyperopt is active the parameters of NN will be substituted by the#
        # hyoperoptimizable variables.                                         #
        # Hyperopt will run for --hyperopt number of iterations before leaving #
        # this block                                                           #
        ########################################################################
        if hyperopt:
            from n3fit.hyper_optimization.hyper_scan import hyper_scan_wrapper

            # Note that hyperopt will not run in parallel or with more than one model _for now_
            replica_path_set = replica_path / f"replica_{replica_idxs[0]}"
            true_best = hyper_scan_wrapper(
                replica_path_set,
                the_model_trainer,
                hyperscanner,
                max_evals=hyperopt,
            )
            print("##################")
            print("Best model found: ")
            for k, i in true_best.items():
                print(f" {k} : {i} ")

            # In general after we do the hyperoptimization we do not care about the fit
            # so just let this die here
            break
        ####################################################################### end of hyperopt

        # Ensure hyperopt is off
        the_model_trainer.set_hyperopt(False)

        # Enable the tensorboard callback
        if tensorboard is not None:
            profiling = tensorboard.get("profiling", False)
            weight_freq = tensorboard.get("weight_freq", 0)
            if parallel_models and n_models != 1:
                # If using tensorboard when running in parallel
                # dump the debugging data to the nnfit folder
                replica_path_set = replica_path
            else:
                replica_path_set = replica_path / f"replica_{replica_idxs[0]}"
            log_path = replica_path_set / "tboard"
            the_model_trainer.enable_tensorboard(
                log_path, weight_freq, profiling
            )

        #############################################################################
        # ### Fit                                                                   #
        # This function performs the actual fit, it reads all the parameters in the #
        # "parameters" dictionary, uses them to generate the NN and trains the net  #
        #############################################################################
        result = pdf_gen_and_train_function(parameters)
        stopwatch.register_ref("replica_fitted", "replica_set")

        stopping_object = result["stopping_object"]
        log.info("Stopped at epoch=%d", stopping_object.stop_epoch)

        final_time = stopwatch.stop()
        all_chi2s = the_model_trainer.evaluate(stopping_object)

        pdf_models = result["pdf_models"]
<<<<<<< HEAD
        for i, (replica_number, pdf_model) in enumerate(zip(replica_idxs, pdf_models)):
            # Each model goes into its own replica folder
            replica_path_set = replica_path / f"replica_{replica_number}"

            # Create a pdf instance
            q0 = theoryid.get_description().get("Q0")
            pdf_instance = N3PDF(pdf_model, fit_basis=basis, Q=q0)

            # Generate the writer wrapper
            writer_wrapper = WriterWrapper(
                replica_number,
                pdf_instance,
                stopping_object,
                input_As,
                q0**2,
                final_time,
            )

            # Get the right chi2s
            training_chi2 = np.take(all_training_chi2, i)
            val_chi2 = np.take(all_val_chi2, i)
            exp_chi2 = np.take(all_exp_chi2, i)

            # And write the data down
            writer_wrapper.write_data(
                replica_path_set,
                output_path.name,
                training_chi2,
                val_chi2,
                exp_chi2,
            )
            log.info(
                "Best fit for replica #%d, chi2=%.3f (tr=%.3f, vl=%.3f)",
                replica_number,
                exp_chi2,
                training_chi2,
                val_chi2,
            )

            # Save the weights to some file for the given replica
            if save:
                model_file_path = replica_path_set / save
                log.info(
                    " > Saving the weights for future in %s", model_file_path
                )
                # Need to use "str" here because TF 2.2 has a bug for paths objects (fixed in 2.3)
                pdf_model.save_weights(str(model_file_path), save_format="h5")
=======
        q0 = theoryid.get_description().get("Q0")
        pdf_instances = [N3PDF(pdf_model, fit_basis=basis, Q=q0) for pdf_model in pdf_models]
        writer_wrapper = WriterWrapper(
            replica_idxs,
            pdf_instances,
            stopping_object,
            all_chi2s,
            q0**2,
            final_time,
        )
        writer_wrapper.write_data(replica_path, output_path.name, save)
>>>>>>> e005a42c

        if tensorboard is not None:
            log.info("Tensorboard logging information is stored at %s", log_path)<|MERGE_RESOLUTION|>--- conflicted
+++ resolved
@@ -274,67 +274,18 @@
         all_chi2s = the_model_trainer.evaluate(stopping_object)
 
         pdf_models = result["pdf_models"]
-<<<<<<< HEAD
-        for i, (replica_number, pdf_model) in enumerate(zip(replica_idxs, pdf_models)):
-            # Each model goes into its own replica folder
-            replica_path_set = replica_path / f"replica_{replica_number}"
-
-            # Create a pdf instance
-            q0 = theoryid.get_description().get("Q0")
-            pdf_instance = N3PDF(pdf_model, fit_basis=basis, Q=q0)
-
-            # Generate the writer wrapper
-            writer_wrapper = WriterWrapper(
-                replica_number,
-                pdf_instance,
-                stopping_object,
-                input_As,
-                q0**2,
-                final_time,
-            )
-
-            # Get the right chi2s
-            training_chi2 = np.take(all_training_chi2, i)
-            val_chi2 = np.take(all_val_chi2, i)
-            exp_chi2 = np.take(all_exp_chi2, i)
-
-            # And write the data down
-            writer_wrapper.write_data(
-                replica_path_set,
-                output_path.name,
-                training_chi2,
-                val_chi2,
-                exp_chi2,
-            )
-            log.info(
-                "Best fit for replica #%d, chi2=%.3f (tr=%.3f, vl=%.3f)",
-                replica_number,
-                exp_chi2,
-                training_chi2,
-                val_chi2,
-            )
-
-            # Save the weights to some file for the given replica
-            if save:
-                model_file_path = replica_path_set / save
-                log.info(
-                    " > Saving the weights for future in %s", model_file_path
-                )
-                # Need to use "str" here because TF 2.2 has a bug for paths objects (fixed in 2.3)
-                pdf_model.save_weights(str(model_file_path), save_format="h5")
-=======
         q0 = theoryid.get_description().get("Q0")
         pdf_instances = [N3PDF(pdf_model, fit_basis=basis, Q=q0) for pdf_model in pdf_models]
         writer_wrapper = WriterWrapper(
             replica_idxs,
             pdf_instances,
             stopping_object,
+            input_As,
             all_chi2s,
             q0**2,
             final_time,
         )
         writer_wrapper.write_data(replica_path, output_path.name, save)
->>>>>>> e005a42c
 
         if tensorboard is not None:
             log.info("Tensorboard logging information is stored at %s", log_path)