"""
    This module defines custom base layers to be used by the n3fit
    Neural Network.
    These layers can use the keras standard set of activation function
    or implement their own.

    For a layer to be used by n3fit it should be contained in the `layers` dictionary defined below.
    This dictionary has the following structure:

        'name of the layer' : ( Layer_class, {dictionary of arguments: defaults} )

    In order to add custom activation functions, they must be added to
    the `custom_activations` dictionary with the following structure:
        
        'name of the activation' : function

    The names of the layer and the activation function are the ones to be used in the n3fit runcard.
"""

from tensorflow.keras.layers import Dense, Lambda, LSTM, Dropout, Concatenate, concatenate
from tensorflow.keras.layers import Dense as KerasDense
from tensorflow import expand_dims
<<<<<<< HEAD
=======
from tensorflow.keras.regularizers import l1_l2


>>>>>>> 7f74d70d
from n3fit.backends import MetaLayer

# Custom activation functions
def square_activation(x):
    """ Squares the input """
    return x*x

custom_activations = {
        "square" : square_activation
        }

def LSTM_modified(**kwargs):
    """
    LSTM asks for a sample X timestep X features kind of thing so we need to reshape the input
    """
    the_lstm = LSTM(**kwargs)
    ExpandDim = Lambda(lambda x: expand_dims(x, axis=-1))

    def ReshapedLSTM(input_tensor):
        if len(input_tensor.shape) == 2:
            reshaped = ExpandDim(input_tensor)
            return the_lstm(reshaped)
        else:
            return the_lstm(input_tensor)

    return ReshapedLSTM

class Dense(KerasDense, MetaLayer):
    pass

def dense_per_flavour(basis_size=8, kernel_initializer="glorot_normal", **dense_kwargs):
    """
    Generates a list of layers which can take as an input either one single layer
    or a list of the same size
    If taking one single layer, this one single layer will be the input of every layer in the list.
    If taking a list of layer of the same size, each layer on the list will take
    as input the layer on the input list in the same position.

    Note that, if the initializer is seeded, it should be a list where the seed is different
    for each element.

    i.e., if `basis_size` is 3 and is taking as input one layer A the output will be:
        [B1(A), B2(A), B3(A)]
    if taking, instead, a list [A1, A2, A3] the output will be:
        [B1(A1), B2(A2), B3(A3)]
    """
    if isinstance(kernel_initializer, str):
        kernel_initializer = basis_size * [kernel_initializer]

    # Need to generate a list of dense layers
    dense_basis = [
        base_layer_selector("dense", kernel_initializer=initializer, **dense_kwargs)
        for initializer in kernel_initializer
    ]

    def apply_dense(xinput):
        """
        The input can be either one single layer or a list of layers of
        length `basis_size`

        If taking one single layer, this one single layer will be the input of every
        layer in the list.
        If taking a list of layer of the same size, each layer on the list will take
        as input the layer on the input list in the same position.
        """
        if isinstance(xinput, (list, tuple)):
            if len(xinput) != basis_size:
                raise ValueError(
                    f"""The input of the dense_per_flavour and the basis_size
doesn't match, got a list of length {len(xinput)} for a basis_size of {basis_size}"""
                )
            results = [dens(ilayer) for dens, ilayer in zip(dense_basis, xinput)]
        else:
            results = [dens(xinput) for dens in dense_basis]

        return results

    return apply_dense


layers = {
    "dense": (
        Dense,
        {
            "input_shape": (1,),
            "kernel_initializer": "glorot_normal",
            "units": 5,
            "activation": "sigmoid",
            "kernel_regularizer": None
        },
    ),
    "dense_per_flavour": (
        dense_per_flavour,
        {
            "input_shape": (1,),
            "kernel_initializer": "glorot_normal",
            "units": 5,
            "activation": "sigmoid",
            "basis_size": 8,
        },
    ),
    "LSTM": (
        LSTM_modified,
        {"kernel_initializer": "glorot_normal", "units": 5, "activation": "sigmoid"},
    ),
    "dropout": (Dropout, {"rate": 0.0}),
    "concatenate": (Concatenate, {}),
}

regularizers = {
    'l1_l2': (l1_l2, {'l1': 0., 'l2': 0.})
    }

def base_layer_selector(layer_name, **kwargs):
    """
        Given a layer name, looks for it in the `layers` dictionary and returns an instance.

        The layer dictionary defines a number of defaults
        but they can be overwritten/enhanced through kwargs

        Parameters
        ----------
            `layer_name
                str with the name of the layer
            `**kwargs`
                extra optional arguments to pass to the layer (beyond their defaults)
    """
    try:
        layer_tuple = layers[layer_name]
    except KeyError as e:
        raise NotImplementedError(
            "Layer not implemented in keras_backend/base_layers.py: {0}".format(
                layer_name
            )
        ) from e

    layer_class = layer_tuple[0]
    layer_args = layer_tuple[1]

    for key, value in kwargs.items():
        # Check whether the activation function is a custom one
        if key == "activation":
            value = custom_activations.get(value, value)
        if key in layer_args.keys():
            layer_args[key] = value

    return layer_class(**layer_args)

def regularizer_selector(reg_name, **kwargs):
    """Given a regularizer name looks in the `regularizer` dictionary and
    return an instance.

    The regularizer dictionary defines defaults for regularizers but these can
    be overwritten by supplying kwargs

    Parameters
    ----------
    layer_name
        str with the name of the regularizer
    **kwargs
        extra optional arguments to pass to the regularizer

    """
    if reg_name is None:
        return None

    try:
        reg_tuple = regularizers[reg_name]
    except KeyError:
        raise NotImplementedError(
            "Regularizer not implemented in keras_backend/base_layers.py: {0}".format(reg_name))

    reg_class = reg_tuple[0]
    reg_args = reg_tuple[1]

    for key, value in kwargs.items():
        if key in reg_args.keys():
            reg_args[key] = value

    return reg_class(**reg_args)<|MERGE_RESOLUTION|>--- conflicted
+++ resolved
@@ -20,12 +20,7 @@
 from tensorflow.keras.layers import Dense, Lambda, LSTM, Dropout, Concatenate, concatenate
 from tensorflow.keras.layers import Dense as KerasDense
 from tensorflow import expand_dims
-<<<<<<< HEAD
-=======
 from tensorflow.keras.regularizers import l1_l2
-
-
->>>>>>> 7f74d70d
 from n3fit.backends import MetaLayer
 
 # Custom activation functions
