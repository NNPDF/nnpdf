--- conflicted
+++ resolved
@@ -219,13 +219,9 @@
 
 
 class WriterWrapper:
-<<<<<<< HEAD
     def __init__(
-        self, replica_number, pdf_object, stopping_object, input_As, q2, timings
+        self, replica_numbers, pdf_objects, stopping_object, input_As, all_chi2s, q2, timings
     ):
-=======
-    def __init__(self, replica_numbers, pdf_objects, stopping_object, all_chi2s, q2, timings):
->>>>>>> e005a42c
         """
         Initializes the writer for all replicas.
 
@@ -240,13 +236,10 @@
                 function to evaluate with a grid in x to generate a pdf
             `stopping_object`
                 a stopping.Stopping object
-<<<<<<< HEAD
             `input_As`
                 array containing the unique `A` values used in the fit
-=======
             `all_chi2s`
                 list of all the chi2s, in the order: tr_chi2, vl_chi2, true_chi2
->>>>>>> e005a42c
             `q2`
                 q^2 of the fit
             `timings`
@@ -260,13 +253,7 @@
         self.timings = timings
         self.tr_chi2, self.vl_chi2, self.true_chi2 = all_chi2s
 
-<<<<<<< HEAD
-    def write_data(
-        self, replica_path_set, fitname, tr_chi2, vl_chi2, true_chi2
-    ):
-=======
     def write_data(self, save_path, fitname, weights_name):
->>>>>>> e005a42c
         """
         Save all the data of a fit, for all replicas.
 
@@ -335,37 +322,8 @@
 
     def _export_pdf_grid(self, i, out_path):
         storefit(
-<<<<<<< HEAD
-            self.pdf_object,
+            self.pdf_objects[i],
             self.input_As,
-            self.replica_number,
-            replica_path_set,
-            fitname,
-            self.q2,
-        )
-
-        # write the log file for the chi2
-        chi2_log = self.stopping_object.chi2exps_json()
-        with (replica_path_set / "chi2exps.log").open(
-            "w", encoding="utf-8"
-        ) as fs:
-            json.dump(chi2_log, fs, indent=2, cls=SuperEncoder)
-
-        # export all metadata from the fit to a single yaml file
-        output_file = f"{replica_path_set}/{fitname}.json"
-        json_dict = jsonfit(
-            replica_status,
-            self.pdf_object,
-            tr_chi2,
-            vl_chi2,
-            true_chi2,
-            stop_epoch,
-            self.timings,
-        )
-        with open(output_file, "w", encoding="utf-8") as fs:
-            json.dump(json_dict, fs, indent=2, cls=SuperEncoder)
-=======
-            self.pdf_objects[i],
             self.replica_numbers[i],
             out_path,
             self.q2,
@@ -376,7 +334,6 @@
         # Extract model out of N3PDF
         model = self.pdf_objects[i]._models[0]
         model.save_weights(out_path, save_format="h5")
->>>>>>> e005a42c
 
 
 class SuperEncoder(json.JSONEncoder):
@@ -389,9 +346,6 @@
 
 
 def jsonfit(
-<<<<<<< HEAD
-    replica_status, pdf_object, tr_chi2, vl_chi2, true_chi2, stop_epoch, timing
-=======
     best_epoch,
     positivity_status,
     preprocessing,
@@ -402,7 +356,6 @@
     true_chi2,
     stop_epoch,
     timing,
->>>>>>> e005a42c
 ):
     """Generates a dictionary containing all relevant metadata for the fit
 
@@ -438,17 +391,9 @@
     all_info["erf_tr"] = tr_chi2
     all_info["erf_vl"] = vl_chi2
     all_info["chi2"] = true_chi2
-<<<<<<< HEAD
-    all_info["pos_state"] = replica_status.positivity_status
-    all_info["arc_lengths"] = vpinterface.compute_arclength(pdf_object).tolist()
-    all_info["integrability"] = vpinterface.integrability_numbers(
-        pdf_object
-    ).tolist()
-=======
     all_info["pos_state"] = positivity_status
     all_info["arc_lengths"] = arc_lengths
     all_info["integrability"] = integrability_numbers
->>>>>>> e005a42c
     all_info["timing"] = timing
     # Versioning info
     all_info["version"] = version()
@@ -602,29 +547,9 @@
         - 2 * evln[8]
     ) / 120
 
-<<<<<<< HEAD
-    lha[11] = (
-        5 * evln[1]
-        - 6 * evln[12]
-        + evln[13]
-        + 5 * evln[3]
-        - 6 * evln[7]
-        + evln[8]
-    ) / 60
-
-    lha[1] = (
-        5 * evln[1]
-        - 6 * evln[12]
-        + evln[13]
-        - 5 * evln[3]
-        + 6 * evln[7]
-        - evln[8]
-    ) / 60
-=======
     lha[11] = (5 * evln[1] - 6 * evln[12] + evln[13] + 5 * evln[3] - 6 * evln[7] + evln[8]) / 60
 
     lha[1] = (5 * evln[1] - 6 * evln[12] + evln[13] - 5 * evln[3] + 6 * evln[7] - evln[8]) / 60
->>>>>>> e005a42c
 
     lha[12] = (evln[1] - evln[13] + evln[3] - evln[8]) / 12
 
@@ -660,12 +585,7 @@
     # build exportgrid
     xgrid = XGRID.reshape(-1, 1)
 
-<<<<<<< HEAD
     result = pdf_object(xgrid, input_As, flavours="n3fit").squeeze()
-    __import__('ipdb').set_trace()
-=======
-    result = pdf_object(xgrid, flavours="n3fit").squeeze()
->>>>>>> e005a42c
     lha = evln2lha(result.T).T
 
     data = {
