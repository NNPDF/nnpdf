"""
This module contains checks to be perform by n3fit on the input
"""
import logging
import numbers
import os

import numpy as np

from n3fit.hyper_optimization import penalties as penalties_module
from n3fit.hyper_optimization import rewards as rewards_module
from n3fit.hyper_optimization.rewards import HyperLoss
from reportengine.checks import CheckError, make_argcheck
from validphys.core import PDF
from validphys.pdfbases import check_basis

log = logging.getLogger(__name__)

NN_PARAMETERS = ["nodes_per_layer", "optimizer", "activation_per_layer"]


def _is_floatable(num):
    """Check that num is a number or, worst case scenario, a number that can
    be casted to a float (such as a tf scalar)"""
    if isinstance(num, numbers.Number):
        return True
    try:
        float(num)
        return True
    except (ValueError, TypeError):
        return False


# Checks on the NN parameters
def check_existing_parameters(parameters):
    """Check that non-optional parameters are defined and are not empty"""
    for param_name in NN_PARAMETERS:
        if param_name in parameters:
            val = parameters[param_name]
            if len(val) == 0:
                raise CheckError(f"The parameter {param_name} cannot be empty")
        else:
            raise CheckError(f"Missing {param_name} parameter in the runcard")
    # Check that positivity is not defined wrong
    if "pos_initial" in parameters or "pos_multiplier" in parameters:
        raise CheckError(
            "The definition of the positivity parameters is deprecated, please "
            "use instead:\nparameters:\n  positivity\n"
            "    multiplier: x\n    initial: y\n"
            "as can be seen in the example runcard: n3fit/runcards/Basic_runcard.yml"
        )


def check_consistent_layers(parameters):
    """Checks that all layers have an activation function defined"""
    npl = len(parameters["nodes_per_layer"])
    apl = len(parameters["activation_per_layer"])
    if npl != apl:
        raise CheckError(f"Number of layers ({npl}) does not match activation functions: {apl}")


def check_stopping(parameters):
    """Checks whether the stopping-related options are sane:
    stopping patience as a ratio between 0 and 1
    and positive number of epochs
    """
    spt = parameters.get("stopping_patience")
    if spt is not None and not 0.0 <= spt <= 1.0:
        raise CheckError(f"The stopping_patience must be between 0 and 1, got: {spt}")
    epochs = parameters["epochs"]
    if epochs < 1:
        raise CheckError(f"Needs to run at least 1 epoch, got: {epochs}")


def check_basis_with_layers(basis, parameters):
    """Check that the last layer matches the number of flavours defined in the runcard"""
    number_of_flavours = len(basis)
    last_layer = parameters["nodes_per_layer"][-1]
    if number_of_flavours != last_layer:
        raise CheckError(
            f"The number of nodes in the last layer ({last_layer}) does not"
            f" match the number of flavours: ({number_of_flavours})"
        )


def check_optimizer(optimizer_dict):
    """Checks whether the optimizer setup is valid"""
    name_key = "optimizer_name"
    name = optimizer_dict[name_key]
    from n3fit.backends import MetaModel

    accepted_optimizers = MetaModel.accepted_optimizers
    optimizer_data = accepted_optimizers.get(name)
    if optimizer_data is None:
        raise CheckError(f"Optimizer {name} not accepted by MetaModel")
    # Get the dictionary of accepted parameters
    data = optimizer_data[1]
    for key in optimizer_dict.keys():
        if key not in data and key != name_key:
            raise CheckError(f"Optimizer {name} does not accept the option: {key}")


def check_initializer(initializer):
    """Checks whether the initializer is implemented"""
    from n3fit.backends import MetaLayer

    accepted_init = MetaLayer.initializers
    if initializer not in accepted_init:
        raise CheckError(f"Initializer {initializer} not accepted by {MetaLayer}")


def check_dropout(parameters):
    """Checks the dropout setup (positive and smaller than 1.0)"""
    dropout = parameters.get("dropout")
    if dropout is not None and not 0.0 <= dropout <= 1.0:
        raise CheckError(f"Dropout must be between 0 and 1, got: {dropout}")


def check_tensorboard(tensorboard):
    """Check that the tensorbard callback can be enabled correctly"""
    if tensorboard is not None:
        weight_freq = tensorboard.get("weight_freq", 0)
        if weight_freq < 0:
            raise CheckError(
                f"The frequency at which weights are saved must be greater than 0, received {weight_freq}"
            )


def check_lagrange_multipliers(parameters, key):
    """Checks the parameters in a lagrange multiplier dictionary
    are correct, e.g. for positivity and integrability"""
    lagrange_dict = parameters.get(key)
    if lagrange_dict is None:
        return
    multiplier = lagrange_dict.get("multiplier")
    if multiplier is not None and multiplier < 0:
        log.warning("The %s multiplier is below 0, it will produce a negative loss", key)
    elif multiplier is not None and multiplier == 0:
        log.warning("The %s multiplier is 0 so it won't contribute to the loss", key)
    threshold = lagrange_dict.get("threshold")
    if threshold is not None and not _is_floatable(threshold):
        raise CheckError(f"The {key}::threshold must be a number, received: {threshold}")


def check_model_file(save, load):
    """Checks whether the model_files given in the runcard are acceptable"""
    if save:
        if not isinstance(save, str):
            raise CheckError(f"Model file to save to: {save} not understood")
        # Since the file to save to will be found inside the replica folder, it should writable as all the others

    if load:
        if not isinstance(load, str):
            raise CheckError(f"Model file to load: {load} not understood, str expected")
        if not os.path.isfile(load):
            raise CheckError(f"Model file to load: {load} can not be opened, does it exist?")
        if not os.access(load, os.R_OK):
            raise CheckError(f"Model file to load: {load} cannot be read, permission denied")
        if os.stat(load).st_size == 0:
            raise CheckError(f"Model file {load} seems to be empty")


@make_argcheck
def wrapper_check_NN(basis, tensorboard, save, load, parameters):
    """Wrapper function for all NN-related checks"""
    check_tensorboard(tensorboard)
    check_model_file(save, load)
    check_existing_parameters(parameters)
    check_consistent_layers(parameters)
    check_basis_with_layers(basis, parameters)
    check_stopping(parameters)
    check_dropout(parameters)
    check_lagrange_multipliers(parameters, "integrability")
    check_lagrange_multipliers(parameters, "positivity")
    # Checks that need to import the backend (and thus take longer) should be done last
    check_optimizer(parameters["optimizer"])
    check_initializer(parameters["initializer"])


def check_hyperopt_architecture(architecture):
    """Checks whether the scanning setup for the NN architecture works
    - Initializers are valid
    - Dropout setup is valid
    - No 'min' is greater than its corresponding 'max'
    """
    if architecture is None:
        return
    initializers = architecture.get("initializers")
    if initializers is not None:
        for init in initializers:
            check_initializer(init)
    # Check that max-min are correct
    dropout = architecture.get("max_drop")
    if dropout is not None and not 0.0 <= dropout <= 1.0:
        raise CheckError(f"max_drop must be between 0 and 1, got: {dropout}")
    min_u = architecture.get("min_units", 1)
    # Set a minimum number of units in case none is defined to check later if the maximum is sane
    if min_u <= 0:
        raise CheckError(f"All layers must have at least 1 unit, got min_units: {min_u}")
    max_u = architecture.get("max_units")
    if max_u is not None and max_u < min_u:
        raise CheckError(
            "The maximum number of units must be bigger than the minimum "
            f" but got min: {min_u}, max: {max_u}"
        )


def check_hyperopt_positivity(positivity_dict):
    """Checks that the positivity multiplier and initial values are sensible and valid"""
    if positivity_dict is None:
        return
    min_mul = positivity_dict.get("min_multiplier")
    max_mul = positivity_dict.get("max_multiplier")
    if max_mul is not None or min_mul is not None:
        if max_mul is None:
            raise CheckError("Need to set a maximum positivity multiplier if the minimum is set")
        if min_mul is not None and max_mul <= min_mul:
            raise CheckError("The minimum multiplier cannot be greater than the maximum")
    min_ini = positivity_dict.get("min_initial")
    max_ini = positivity_dict.get("max_initial")
    if max_ini is not None or min_ini is not None:
        if max_ini is None or min_ini is None:
            raise CheckError(
                "Need to set both the max_initial and the min_initial positivity values"
            )
        if max_ini <= min_ini:
            raise CheckError("The minimum initial value cannot be greater than the maximum")


def check_kfold_options(kfold):
    """Warns the user about potential bugs on the kfold setup"""
    threshold = kfold.get("threshold")
    if threshold is not None and threshold < 2.0:
        log.warning("The kfolding loss threshold might be too low: %f", threshold)
    penalty_selection = kfold.get("penalties", [])
    for penalty in penalty_selection:
        if not hasattr(penalties_module, penalty):
            raise CheckError(
                f"The penalty '{penalty}' is not recognized, ensure it is implemented in hyper_optimization/penalties.py"
            )

    loss_type = kfold.get("loss_type")
    if loss_type is not None:
        if loss_type not in HyperLoss().implemented_losses:
            raise CheckError(
                f"Loss type '{loss_type}' is not recognized, "
                "ensure it is implemented in the HyperLoss class in hyper_optimization/rewards.py."
                "Options so far are 'chi2' or 'phi2'."
            )
    replica_statistic = kfold.get("replica_statistic")
    if replica_statistic is not None:
        if replica_statistic not in HyperLoss().implemented_stats:
            raise CheckError(
                f"The replica statistic '{replica_statistic}' is not recognized, "
                "ensure it is implemented in the HyperLoss class in hyper_optimization/rewards.py"
            )
    fold_statistic = kfold.get("fold_statistic")
    if fold_statistic is not None:
        if fold_statistic not in HyperLoss().implemented_stats:
            raise CheckError(
                f"The fold statistic '{fold_statistic}' is not recognized, "
                "ensure it is implemented in the HyperLoss class in hyper_optimization/rewards.py"
            )

    partitions = kfold["partitions"]
    # Check specific errors for specific targets
    loss_target = kfold.get("fold_statistic")  # TODO: haven't updated this
    if loss_target == "fit_future_tests":
        if len(partitions) == 1:
            raise CheckError("Cannot use target 'fit_future_tests' with just one partition")
        if partitions[-1]["datasets"]:
            log.warning("Last partition in future test is not empty, some datasets will be ignored")


def check_correct_partitions(kfold, data):
    """Ensures that all experimennts in all partitions
    are included in  the fit definition"""
    # Get all datasets
    datasets = list(map(str, data))
    for partition in kfold["partitions"]:
        fold_sets = partition["datasets"]
        for dset in fold_sets:
            if dset not in datasets:
                raise CheckError(f"The k-fold defined dataset {dset} is not part of the fit")


def check_hyperopt_stopping(stopping_dict):
    """Checks that the options selected for the stopping are consistent"""
    if stopping_dict is None:
        return
    min_ep = stopping_dict.get("min_epochs")
    max_ep = stopping_dict.get("max_epochs")
    if max_ep is not None or min_ep is not None:
        if min_ep is None or max_ep is None:
            raise CheckError("Need to set both the max_epochs and the min_epochs")
        if min_ep < 1:
            raise CheckError(f"Can't run for less than 1 epoch: selected min_ep = {min_ep}")
        if max_ep <= min_ep:
            raise CheckError(f"min_epochs cannot be greater than max_epochs: ({min_ep} > {max_ep})")
    min_pat = stopping_dict.get("min_patience")
    max_pat = stopping_dict.get("max_patience")
    if min_pat is not None or max_pat is not None:
        if min_pat is not None and min_pat < 0.0:
            raise CheckError(f"min_patience cannot be less than 0.0: selected min_pat = {min_pat}")
        if max_pat is not None:
            if max_pat > 1.0:
                raise CheckError(
                    f"max_patience cannot be greater than 1.0: selected max_pat = {max_pat}"
                )
            if min_pat is not None and max_pat < min_pat:
                raise CheckError(
                    f"min_patience cannot be greater than max_patience: ({min_pat} > {max_pat})"
                )


@make_argcheck
def wrapper_hyperopt(hyperopt, hyperscan_config, kfold, data):
    """Wrapper function for all hyperopt-related checks
    No check is performed if hyperopt is not active
    """
    if not hyperopt:
        return
    if hyperscan_config is None:
        raise CheckError("Can't perform hyperoptimization without the hyperscan_config key")
    if kfold is None:
        raise CheckError("Can't perform hyperoptimization without folds")
    check_hyperopt_stopping(hyperscan_config.get("stopping"))
    check_hyperopt_architecture(hyperscan_config.get("architecture"))
    check_hyperopt_positivity(hyperscan_config.get("positivity"))
    check_kfold_options(kfold)
    check_correct_partitions(kfold, data)


def check_sumrules(sum_rules):
    """Checks that the chosen option for the sum rules are sensible"""
    if isinstance(sum_rules, bool):
        return
    accepted_options = ["ALL", "MSR", "VSR"]
    if sum_rules.upper() in accepted_options:
        return
    raise CheckError(f"The only accepted options for the sum rules are: {accepted_options}")


# Checks on the physics
@make_argcheck
def check_consistent_basis(sum_rules, fitbasis, basis, theoryid):
    """Checks the fitbasis setup for inconsistencies
    - Checks the sum rules can be imposed
    - Correct flavours for the selected basis
    - Correct ranges (min < max) for the small and large-x exponents
    """
    check_sumrules(sum_rules)
    # Check that there are no duplicate flavours and that parameters are sane
    flavs = []
    for flavour_dict in basis:
        name = flavour_dict["fl"]
        smallx = flavour_dict["smallx"]
        if smallx[0] > smallx[1]:
            raise CheckError(f"Wrong smallx range for flavour {name}: {smallx}")
        largex = flavour_dict["largex"]
        if largex[0] > largex[1]:
            raise CheckError(f"Wrong largex range for flavour {name}: {largex}")
        if name in flavs:
            raise CheckError(f"Repeated flavour name: {name}. Check basis dictionary")
        flavs.append(name)
    # Finally check whether the basis considers or not charm
    # Check that the basis given in the runcard is one of those defined in validphys.pdfbases
    basis = check_basis(fitbasis, flavs)["basis"]
    # Now check that basis and theory id are consistent
    has_c = basis.has_element("c") or basis.has_element("T15") or basis.has_element("cp")
    if theoryid.get_description()["IC"] and not has_c:
        raise CheckError(f"{theoryid} (intrinsic charm) is incompatible with basis {fitbasis}")
    if not theoryid.get_description()["IC"] and has_c:
        raise CheckError(f"{theoryid} (perturbative charm) is incompatible with basis {fitbasis}")


@make_argcheck
def check_consistent_parallel(parameters, parallel_models, same_trvl_per_replica):
    """Checks whether the multiple-replica fit options are consistent among them
    i.e., that the trvl seed is fixed and the layer type is correct
    """
    if not parallel_models:
        return
<<<<<<< HEAD
    #    if not same_trvl_per_replica:
    #        raise CheckError(
    #            "Replicas cannot be run in parallel with different training/validation "
    #            " masks, please set `same_trvl_per_replica` to True in the runcard"
    #        )
=======
>>>>>>> 1caab164
    if parameters.get("layer_type") != "dense":
        raise CheckError("Parallelization has only been tested with layer_type=='dense'")


@make_argcheck
def can_run_multiple_replicas(replicas, parallel_models):
    """Warns the user if trying to run just one replica in parallel"""
    if not parallel_models:
        return
    if len(replicas) == 1:
        log.warning("parallel_models is set to true for only one replica")
        return


@make_argcheck
def check_deprecated_options(fitting):
    """Checks whether the runcard is using deprecated options"""
    options_outside = ["trvlseed", "nnseed", "mcseed", "save", "load", "genrep", "parameters"]
    for option in options_outside:
        if option in fitting:
            raise CheckError(
                f"The key '{option}' should be top-level key and not part of the 'fitting' namespace"
            )
    if "epochs" in fitting:
        raise CheckError("The key 'epoch' should only appear as part of the 'parameters' namespace")
    nnfit_options = ["seed", "rnalgo", "fitmethod", "nmutants", "paramtype", "nnodes"]
    for option in nnfit_options:
        if option in fitting:
            log.warning("'fitting::%s' is an nnfit-only key, it will be ignored", option)


@make_argcheck
def check_fiatlux_pdfs_id(replicas, fiatlux):
    if fiatlux is not None:
        luxset = fiatlux["luxset"]
        pdfs_ids = luxset.get_members() - 1  # get_members counts also replica0
        max_id = max(replicas)
        if max_id > pdfs_ids:
            raise CheckError(
                f"Cannot generate a photon replica with id larger than the number of replicas of the PDFs set {luxset.name}:\nreplica id={max_id}, replicas of {luxset.name} = {pdfs_ids}"
            )

@make_argcheck
def check_multireplica_qed(replicas, fiatlux):
    if fiatlux is not None:
        if len(replicas) > 1:
            raise CheckError(
                "At the moment, running a multireplica QED fits is not allowed."
            )<|MERGE_RESOLUTION|>--- conflicted
+++ resolved
@@ -381,14 +381,6 @@
     """
     if not parallel_models:
         return
-<<<<<<< HEAD
-    #    if not same_trvl_per_replica:
-    #        raise CheckError(
-    #            "Replicas cannot be run in parallel with different training/validation "
-    #            " masks, please set `same_trvl_per_replica` to True in the runcard"
-    #        )
-=======
->>>>>>> 1caab164
     if parameters.get("layer_type") != "dense":
         raise CheckError("Parallelization has only been tested with layer_type=='dense'")
 
@@ -431,10 +423,9 @@
                 f"Cannot generate a photon replica with id larger than the number of replicas of the PDFs set {luxset.name}:\nreplica id={max_id}, replicas of {luxset.name} = {pdfs_ids}"
             )
 
+
 @make_argcheck
 def check_multireplica_qed(replicas, fiatlux):
     if fiatlux is not None:
         if len(replicas) > 1:
-            raise CheckError(
-                "At the moment, running a multireplica QED fits is not allowed."
-            )+            raise CheckError("At the moment, running a multireplica QED fits is not allowed.")