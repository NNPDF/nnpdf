--- conflicted
+++ resolved
@@ -103,7 +103,7 @@
         sum_rules=None,
         theoryid=None,
         lux_params=None,
-        replica_idxs=None,
+        replicas=None,
     ):
         """
         Parameters
@@ -131,13 +131,7 @@
             model_file: str
                 whether to save the models
             sum_rules: str
-<<<<<<< HEAD
-                whether sum rules should be enabled (All, MSR, VSR, False)
-            parallel_models: int
-                number of models to fit in parallel
-=======
                         whether sum rules should be enabled (All, MSR, VSR, False)
->>>>>>> e470c7e7
             theoryid: validphys.core.TheoryIDSpec
                 object contining info for generating the photon
             lux_params: dict
@@ -161,12 +155,8 @@
         self._scaler = None
         self.theoryid = theoryid
         self.lux_params = lux_params
-<<<<<<< HEAD
         self.replicas = replicas
         self.experiments_data = experiments_data
-=======
-        self.replica_idxs = replica_idxs
->>>>>>> e470c7e7
 
         # Initialise internal variables which define behaviour
         if debug:
@@ -225,10 +215,7 @@
             "posdatasets": [],
         }
         self.experimental = {"output": [], "expdata": [], "ndata": 0, "model": None, "folds": []}
-<<<<<<< HEAD
         self.tr_masks = []
-=======
->>>>>>> e470c7e7
 
         self._fill_the_dictionaries()
 
@@ -682,7 +669,7 @@
             regularizer_args=regularizer_args,
             impose_sumrule=self.impose_sumrule,
             scaler=self._scaler,
-            num_replicas=len(self.replica_idxs),
+            num_replicas=len(self.replicas),
             photons=photons,
         )
         return pdf_model
@@ -856,11 +843,7 @@
         # Initialize all photon classes for the different replicas:
         if self.lux_params:
             photons = Photon(
-<<<<<<< HEAD
                 theoryid=self.theoryid, lux_params=self.lux_params, replicas=self.replicas
-=======
-                theoryid=self.theoryid, lux_params=self.lux_params, replicas=self.replica_idxs
->>>>>>> e470c7e7
             )
         else:
             photons = None
@@ -956,7 +939,7 @@
 
                 # Compute penalties per replica
                 penalties = [
-                    penalty(pdf_models=pdf_models, stopping_object=stopping_object)
+                    penalty(pdf_model=pdf_model, stopping_object=stopping_object)
                     for penalty in self.hyper_penalties
                 ]
 
@@ -974,7 +957,7 @@
                 hyper_loss = self._hyper_loss.compute_loss(
                     penalties=penalties,
                     experimental_loss=experimental_loss,
-                    pdf_models=pdf_models,
+                    pdf_model=pdf_model,
                     experimental_data=experimental_data,
                 )
 
@@ -986,12 +969,6 @@
                     )
                     passed = False
                     break
-<<<<<<< HEAD
-=======
-                for penalty in self.hyper_penalties:
-                    hyper_loss += penalty(pdf_model=pdf_model, stopping_object=stopping_object)
-                log.info("Fold %d finished, loss=%.1f, pass=%s", k + 1, hyper_loss, passed)
->>>>>>> e470c7e7
 
                 # Now save all information from this fold
                 l_hyper.append(hyper_loss)
@@ -1018,13 +995,7 @@
             # by adding it to this dictionary
             dict_out = {
                 "status": passed,
-<<<<<<< HEAD
                 "loss": final_hyper_loss,
-=======
-                "loss": self._hyper_loss(
-                    fold_losses=l_hyper, pdfs_per_fold=pdfs_per_fold, experimental_models=exp_models
-                ),
->>>>>>> e470c7e7
                 "validation_loss": np.average(l_valid),
                 "experimental_loss": np.average(l_exper),
                 "kfold_meta": {
