--- conflicted
+++ resolved
@@ -30,10 +30,7 @@
                         'vp-checktheory = validphys.scripts.vp_checktheory:main',
                         'vp-rebuild-data = validphys.scripts.vp_rebuild_data:main',
                         'vp-pdfrename = validphys.scripts.vp_pdfrename:main',
-<<<<<<< HEAD
-=======
                         'vp-list = validphys.scripts.vp_list:main',
->>>>>>> 6c105624
                     ]},
       package_dir = {'': 'src'},
       packages = find_packages('src'),
