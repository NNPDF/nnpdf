--- conflicted
+++ resolved
@@ -1,4 +1,3 @@
-<<<<<<< HEAD
 # This RunCard is used to generate the effective exponents plots implemented
 # in eff_exponents.py. Effective exponents study potential power law behaviour
 # of pdfs in the high and low x regimes.
@@ -10,21 +9,6 @@
 pdfs:
     - NNPDF31_nlo_as_0118
     - NNPDF30_nnlo_as_0118
-=======
-# Generate the effective exponent plots.
-# The effective exponents are used to find the exponents a (alpha) and
-# b (beta) used to parametrize the PDF in the fit: pdf = x^{-a} (1-x)^b NN(x).
-
-Q: 1.65 # Q is the PDF scale in GeV.
-basis: 'evolution' # The evolution basis of the DGLAP equations
-normalize_to: 1 # Ratio of effective exponents with different pdf sets
-pdfs:
-    - NNPDF31_nlo_as_0118
-<<<<<<< HEAD
-    - NNPDF30_nnlo_as_0118
-=======
->>>>>>> 6484e8da1bab8cc0e25e844c799db8de4b5d73de
->>>>>>> 97f2f2ff
 
 actions_:
    - - plot_alphaEff
