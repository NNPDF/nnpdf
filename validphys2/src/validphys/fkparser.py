--- conflicted
+++ resolved
@@ -18,11 +18,7 @@
     res = load_fktable(fk)
 """
 
-<<<<<<< HEAD
-# TODO: this module is deprecated and support for older theories will be removed
-=======
 # TODO: this module is deprecated and support for older theories is not guaranteed
->>>>>>> e54aca39
 
 import dataclasses
 import functools
