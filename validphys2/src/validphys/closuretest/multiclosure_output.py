"""
multiclosure_output

Module containing the actions which produce some output in validphys
reports i.e figures or tables for multiclosure estimators in the space of
data.

"""
import numpy as np
import pandas as pd
import scipy.special as special
import scipy.stats
import yaml

from reportengine.figure import figure, figuregen
from reportengine.table import table

<<<<<<< HEAD
from validphys.closuretest.multiclosure import expected_dataset_bias_variance
from validphys.loader import Loader
from validphys.closuretest.multiclosure import (
    internal_multiclosure_data_loader,
    fits_data_bias_variance,
)
from validphys.core import DataGroupSpec
from validphys.covmats import dataset_inputs_covmat_from_systematics

import logging

log = logging.getLogger(__name__)

l = Loader()

=======
from validphys import plotutils
>>>>>>> 03b4165a

@figure
def plot_dataset_fits_bias_variance(fits_dataset_bias_variance, dataset):
    """For a set of closure fits, calculate the bias and variance across fits
    and then plot scatter points so we can see the distribution of each quantity
    with fits. The spread of the variance across fits is assumed to be small
    compared to the spread of the biases, deviation from this assumption could
    suggest that there are finite size effects due to too few replicas.

    """
    biases, variances, _ = fits_dataset_bias_variance
    fig, ax = plotutils.subplots()
    
    ax.plot(biases, "*", label=f"bias, std. dev. = {np.std(biases):.2f}")
    ax.axhline(
        np.mean(biases), label=f"bias, mean = {np.mean(biases):.2f}", linestyle="-"
    )
    ax.plot(variances, ".", label=f"variance, std. dev. = {np.std(variances):.2f}")
    ax.axhline(
        np.mean(variances),
        label=f"variance, mean = {np.mean(variances):.2f}",
        linestyle=":",
    )
    ax.set_title(f"Bias and variance for {dataset} for each fit (unnormalised)")
    ax.set_xlabel("fit index")
    ax.legend()
    return fig


@figure
def plot_data_fits_bias_variance(fits_data_bias_variance, data):
    """Like `plot_dataset_fits_bias_variance` but for all data. Can use
    alongside ``group_dataset_inputs_by_experiment`` to plot for each experiment.

    """
    return plot_dataset_fits_bias_variance(fits_data_bias_variance, data)


@figure
def plot_dataset_fits_sqrt_bias_variance_ratio(fits_dataset_bias_variance, dataset):
    """Given a dataset and a set of closure fits, calculate the sqrt of bias
    and variance ratio across fits and then plot scatter points.

    Parameters
    ----------
    fits_dataset_bias_variance : multiclosure.fits_dataset_bias_variance
                        tuple containing  biases, variances, len(law_th)

    dataset : (DataSetSpec, DataGroupSpec)
        Note that due to the structure of `validphys` this
        function can be overloaded to accept a DataGroupSpec.

    Returns
    -------
    : matplotlib.pyplot.fig


    """
    biases, variances, _ = fits_dataset_bias_variance
    sqrt_ratio = np.sqrt(biases / variances)
    # expectation value over fits
    expected_sqrt_ratio = np.sqrt(np.mean(biases) / np.mean(variances))

    fig, ax = plt.subplots()
    ax.plot(
        sqrt_ratio,
        "*",
        label=r"$\sqrt{R_{bv}}$ " + f", std. dev. = {np.std(sqrt_ratio):.2f}",
    )
    ax.axhline(expected_sqrt_ratio, label=f"mean = {expected_sqrt_ratio:.2f}")
    ax.set_title(r"$\sqrt{R_{bv}}$ " + f"indicator for {dataset} for each fit")
    ax.set_xlabel("fit index")
    ax.legend()
    return fig


@figure
def plot_data_fits_sqrt_bias_variance_ratio(fits_data_bias_variance, data):
    """
    like `plot_dataset_fits_sqrt_bias_variance_ratio` but for all data.
    """
    return plot_dataset_fits_sqrt_bias_variance_ratio(fits_data_bias_variance, data)


@figure
def progressive_sqrt_b_v_ratio_dataset(
    fits_dataset_bias_variance, dataset
):
    """For a set of closure fits, calculate bias and variance across fits on a given dataset.
    Plot the square root ratio between the two quantities as the number of fits increases.
    The progressiv average is calculated as:
    R_{BV} = sqrt(sum_{i = 1}^{n_fits}[bias_i]/sum_{j = 1}^{n_fits}[var_j]))
    with n_fits = [1,2,...,N_tot_fits]

    Parameters
    -------
    fits_dataset_bias_variance : multiclosure.fits_dataset_bias_variance
                        tuple containing  biases, variances, len(law_th)

    dataset : (DataSetSpec, DataGroupSpec)
        Note that due to the structure of `validphys` this
        function can be overloaded to accept a DataGroupSpec.

    Returns
    -------
    matplotlib fig


    """
    biases, variances, _ = fits_dataset_bias_variance
    prog_biases = []
    prog_var = []
    for i in range(np.size(biases)):
        prog_biases.append(np.mean(biases[0 : i + 1]))
        prog_var.append(np.mean(variances[0 : i + 1]))
    prog_biases = np.asarray(prog_biases)
    prog_var = np.asarray(prog_var)
    fig, ax = plt.subplots()
    ax.plot(np.sqrt(prog_biases / prog_var), "-", label=f"progressive sqrt b/v ratio")

    ax.set_title(f"progressive sqrt b/v ratio for {dataset} for increasing fits")
    ax.set_xlabel("fit index")
    ax.legend()
    return fig


@figure
def plot_total_fits_bias_variance(fits_total_bias_variance):
    """Like `plot_dataset_fits_bias_variance` but for the total bias/variance
    for all data, with the total calculated by summing up contributions from each
    experiment.

    """
    return plot_dataset_fits_bias_variance(fits_total_bias_variance, "all data")


@figure
def progressive_sqrt_b_v_ratio_data(fits_data_bias_variance, data):
    """Like `progressive_sqrt_b_v_ratio` but for all data."""
    return progressive_sqrt_b_v_ratio_dataset(fits_data_bias_variance, data)


@table
def datasets_bias_variance_ratio(datasets_expected_bias_variance, each_dataset):
    """For each dataset calculate the expected bias and expected variance
    across fits, then calculate the ratio

        ratio = expected bias / expected variance

    and tabulate the results.

    This gives an idea of how faithful uncertainties are for a set of
    datasets.

    Notes
    -----

    If uncertainties are faithfully estimated then we would expect to see
    ratio = 1. We should note that the ratio is a squared quantity and
    sqrt(ratio) is more appropriate for seeing how much uncertainties are
    over or underestimated. An over-estimate of uncertainty leads to
    sqrt(ratio) < 1, similarly an under-estimate of uncertainty leads to
    sqrt(ratio) > 1.

    """
    records = []
    for ds, (bias, var, ndata) in zip(each_dataset, datasets_expected_bias_variance):
        records.append(
            dict(
                dataset=str(ds),
                ndata=ndata,
                ratio=bias / var,
                sqrt_ratio=np.sqrt(bias / var),
            )
        )
    df = pd.DataFrame.from_records(
        records, index="dataset", columns=("dataset", "ndata", "ratio", "sqrt_ratio")
    )
    df.columns = ["ndata", "bias/variance", "sqrt(bias/variance)"]
    return df


@table
def datasets_bias_variance(datasets_expected_bias_variance, each_dataset):
    """For each dataset calculate the expected bias and expected variance
    across fitsband tabulate the results. Bias and Variance are normalized by number of data points

    Notes
    -----

    This is to check the weight each dataset/process has in the calculation of the complete R_bv ratio.
    This is because one dataset alone could have a correct B/V=1 but if Bias and Variance are both centered
    around a number >> 1 this means that in the calculation of B/V total ratio the specific dataset/
    process is going to have much more weight than the rest

    """
    records = []
    for ds, (bias, var, ndata) in zip(each_dataset, datasets_expected_bias_variance):
        records.append(dict(dataset=str(ds), ndata=ndata, bias=bias, variance=var))
    df = pd.DataFrame.from_records(
        records, index="dataset", columns=("dataset", "ndata", "bias", "variance")
    )
    df.columns = ["ndata", "bias", "variance"]
    return df


@figure
def plot_bias_variance_ndata(datasets_expected_bias_variance, each_dataset):
    """
    plot the trend of bias and variance with the number of points. It is expected that all these lie
    on a line
    """
    data = []
    biases = []
    variances = []
    for bias, var, ndata in zip(datasets_expected_bias_variance):
        data.append(ndata)
        biases.append(bias)
        variances.append(var)
    fig, ax = plt.subplots()
    ax.plot(ndata, biases, label="biases")
    ax.plot(ndata, variances, label="variances")
    ax.legend()

    return fig


@table
def bias_variance_ratio_by_process(datasets_expected_bias_variance, each_dataset):
    """
    Same as `datasets_bias_variance_ratio` but adding another index to table, namely,
    the name of the process
    """

    process_type = []

    for ds, (bias, var, ndata) in zip(each_dataset, datasets_expected_bias_variance):
        # open plot file and get process name
        plt_file = ds.commondata.plotfiles[1]
        with open(plt_file, "r") as file:
            card = yaml.safe_load(file)
        prcs = card["nnpdf31_process"]

        process_type.append(
            {
                "process": prcs,
                "dataset": str(ds),
                "ndata": ndata,
                "ratio": bias / var,
                "sqrt_ratio": np.sqrt(bias / var),
            }
        )

    df = pd.DataFrame(process_type).set_index(["process", "dataset"])
    return df


@table
def experiments_bias_variance_ratio(
    experiments_expected_bias_variance, experiments_data, expected_total_bias_variance
):
    """Like datasets_bias_variance_ratio except for each experiment. Also
    calculate and tabulate

        (total expected bias) / (total expected variance)

    where the total refers to summing over all experiments.

    """
    # don't reinvent wheel
    df_in = datasets_bias_variance_ratio(
        experiments_expected_bias_variance, experiments_data
    )

    bias_tot, var_tot, ntotal = expected_total_bias_variance

    tot_df = pd.DataFrame(
        [[ntotal, bias_tot / var_tot, np.sqrt(bias_tot / var_tot)]],
        index=["Total"],
        columns=df_in.columns,
    )
    df = pd.concat((df_in, tot_df), axis=0)

    df.index.rename("experiment", inplace=True)  # give index appropriate name
    return df


@table
def experiments_bias_variance(
    experiments_expected_bias_variance, experiments_data, expected_total_bias_variance
):
    """Like datasets_bias_variance except for each experiment. Also
    calculate and tabulate

        (total expected bias) / (total expected variance)

    where the total refers to summing over all experiments.

    """
    # don't reinvent wheel
    df_in = datasets_bias_variance(experiments_expected_bias_variance, experiments_data)

    bias_tot, var_tot, ntotal = expected_total_bias_variance

    tot_df = pd.DataFrame(
        [[ntotal, bias_tot / ntotal, var_tot / ntotal]],
        index=["Total"],
        columns=df_in.columns,
    )
    df = pd.concat((df_in, tot_df), axis=0)

    df.index.rename("experiment", inplace=True)  # give index appropriate name
    return df


@table
def experiments_bias_variance_table(
    experiments_expected_bias_variance,
    group_dataset_inputs_by_experiment,
    expected_total_bias_variance,
):
    """Tabulate the values of bias and variance for each experiment as well
    as the sqrt ratio of the two as in
    :py:func`sqrt_experiments_bias_variance_ratio`. Used as a performance
    indicator.

    """
    records = []
    for exp, (bias, var, ndata) in zip(
        group_dataset_inputs_by_experiment, experiments_expected_bias_variance
    ):
        records.append(
            dict(
                experiment=exp["group_name"],
                ndata=ndata,
                bias=bias / ndata,
                variance=var / ndata,
                sqrt_ratio=np.sqrt(bias / var),
            )
        )

    bias_tot, var_tot, ntotal = expected_total_bias_variance

    records.append(
        dict(
            experiment="Total",
            ndata=ntotal,
            bias=bias_tot / ntotal,
            variance=var_tot / ntotal,
            sqrt_ratio=np.sqrt(bias_tot / var_tot),
        )
    )
    df = pd.DataFrame.from_records(records, index="experiment")
    df.columns = ["ndata", "bias", "variance", "sqrt(bias/variance)"]
    return df


@table
def total_bias_variance_ratio(
    experiments_bias_variance_ratio, datasets_bias_variance_ratio, experiments_data
):
    """Combine datasets_bias_variance_ratio and experiments_bias_variance_ratio
    into single table with MultiIndex of experiment and dataset.

    """
    exps_df_in = experiments_bias_variance_ratio.iloc[:-1]  # Handle total separately
    lvs = exps_df_in.index
    # The explicit call to list is because pandas gets confused otherwise
    expanded_index = pd.MultiIndex.from_product((list(lvs), ["Total"]))
    exp_df = exps_df_in.set_index(expanded_index)

    dset_index = pd.MultiIndex.from_arrays(
        [
            [
                str(experiment)
                for experiment in experiments_data
                for ds in experiment.datasets
            ],
            datasets_bias_variance_ratio.index.values,
        ]
    )
    ds_df = datasets_bias_variance_ratio.set_index(dset_index)
    dfs = []
    for lv in lvs:
        dfs.append(pd.concat((exp_df.loc[lv], ds_df.loc[lv]), copy=False, axis=0))
    total_df = pd.DataFrame(
        experiments_bias_variance_ratio.iloc[[-1]].values,
        columns=exp_df.columns,
        index=["Total"],
    )
    dfs.append(total_df)
    keys = [*lvs, "Total"]
    res = pd.concat(dfs, axis=0, keys=keys)
    return res


@table
def expected_xi_from_bias_variance(sqrt_experiments_bias_variance_ratio):
    """Given the ``sqrt_experiments_bias_variance_ratio`` calculate a predicted
    value of :math:`\\xi_{1 \sigma}` for each experiment. The predicted value is based of
    the assumption that the difference between replica and central prediction
    and the difference between central prediction and underlying prediction are
    both gaussians centered on zero.

    For example, if sqrt(expected bias/expected variance) is 0.5, then we would
    expect xi_{1 sigma} to be given by performing an integral of the
    distribution of

        diffs = (central - underlying predictions)

    over the domain defined by the variance. In this case the sqrt(variance) is
    twice as large as the sqrt(bias) which is the same as integrating a normal
    distribution mean = 0, std = 1 over the interval [-2, 2], given by

        integral = erf(2/sqrt(2))

    where erf is the error function.

    In general the equation is

        integral = erf(sqrt(variance / (2*bias)))

    """
    df_in = sqrt_experiments_bias_variance_ratio
    n_sigma_in_variance = 1 / df_in.values[:, -1, np.newaxis]
    # pylint can't find erf here, disable error in this function
    # pylint: disable=no-member
    estimated_integral = special.erf(n_sigma_in_variance / np.sqrt(2))
    return pd.DataFrame(
        np.concatenate((df_in.values[:, 0, np.newaxis], estimated_integral), axis=1),
        index=df_in.index,
        columns=["ndata", r"estimated $\xi_{1\sigma} \,$ from bias/variance"],
    )


@table
def fits_measured_xi(experiments_xi_measured, experiments_data):
    r"""Tabulate the measure value of \xi_{1\sigma} for each experiment, as
    calculated by data_xi (collected over experiments). Note that the mean is
    taken across eigenvectors of the covariance matrix.

    """
    records = []
    tot_xi = 0
    tot_n = 0
    for exp, xi in zip(experiments_data, experiments_xi_measured):
        records.append(dict(experiment=str(exp), ndata=len(xi), xi=np.mean(xi)))
        tot_xi += len(xi) * np.mean(xi)
        tot_n += len(xi)
    records.append(dict(experiment="Total", ndata=tot_n, xi=tot_xi / tot_n))
    df = pd.DataFrame.from_records(
        records, index="experiment", columns=("experiment", "ndata", "xi")
    )
    df.columns = ["ndata", r"measured $\xi_{1\sigma}$"]
    return df


@table
def compare_measured_expected_xi(fits_measured_xi, expected_xi_from_bias_variance):
    """Table with measured xi and expected xi from bias/variance for each
    experiment and total. For details on expected xi, see
    expected_xi_from_bias_variance. For more details on measured xi see
    fits_measured_xi.

    """
    # don't want ndata twice
    df = pd.concat(
        (fits_measured_xi, expected_xi_from_bias_variance.iloc[:, 1]), axis=1
    )
    return df


@figure
def plot_dataset_xi(dataset_xi, dataset):
    r"""For a given dataset, plot the value of \xi_{1 \sigma} for each eigenvector
    of the covariance matrix, along with the expected value of \xi_{1 \sigma}
    if the replicas distribution perfectly matches the central distribution
    (0.68). In the legend include the mean across eigenvectors.

    """
    fig, ax = plotutils.subplots()
    ax.plot(
        dataset_xi,
        "*",
        label=r"$\xi_{1\sigma}$ = " + f"{dataset_xi.mean():.2f}, from multifits",
        clip_on=False,
    )
    ax.axhline(
        0.68, linestyle=":", color="k", label=r"$\xi_{1\sigma}$ " + "expected value"
    )
    ax.axhline(
        0.95, linestyle=":", color="r", label=r"$\xi_{2\sigma}$ " + "expected value"
    )
    ax.set_ylim((0, 1))
    ax.set_xlabel("eigenvector index (ascending order)")
    ax.set_title(r"$\xi_{1\sigma}$ for " + str(dataset))
    ax.legend()
    return fig


@figure
def plot_dataset_xi_histogram(dataset_xi, dataset):
    r"""For a given dataset, bin the values of \xi_{1 \sigma} for each eigenvector
    of the covariance matrix, plot as a histogram with a vertical line for the
    expected value: 0.68. In the legend print the mean and standard deviation
    of the distribution.

    """
    fig, ax = plotutils.subplots()
    ax.hist(
        dataset_xi,
        label=(
            r"$\xi_{1\sigma}$ = "
            + f"{dataset_xi.mean():.2f}, "
            + r"std($\xi_{1\sigma}$) = "
            + f"{dataset_xi.std():.2f}"
        ),
    )
    ax.axvline(
        0.68, linestyle=":", color="k", label=r"$\xi_{1\sigma}$ " + "expected value"
    )
    ax.set_xlim((0, 1))
    ax.set_xlabel(r"$\xi^{i}_{1\sigma}$")
    ax.set_title("Histogram of " + r"$\xi^{i}_{1\sigma}$ for " + str(dataset))
    ax.legend()
    return fig


@figure
def plot_data_xi(data_xi, data):
    """Like plot_dataset_xi except for all data. Can be used alongside
    ``group_dataset_inputs_by_experiment`` to plot for each experiment.

    """
    return plot_dataset_xi(data_xi, data)


@figure
def plot_data_xi_histogram(data_xi, data):
    """Like plot_dataset_xi_histogram but for all data. Can be used alongside
    ``group_dataset_inputs_by_experiment`` to plot for each experiment.

    """
    return plot_dataset_xi_histogram(data_xi, data)


@figure
def plot_data_central_diff_histogram(experiments_replica_central_diff):
    """Histogram of the difference between central prediction
    and underlying law prediction normalised by the corresponding replica
    standard deviation by concatenating the difference across all data. plot a
    scaled gaussian for reference. Total xi is the number of central differences
    which fall within the 1-sigma confidence interval of the scaled gaussian.

    """
<<<<<<< HEAD
    scaled_diffs = np.concatenate(
        [
            (central_diff / sigma).flatten()
            for sigma, central_diff in experiments_replica_central_diff
        ]
    )
    fig, ax = plt.subplots()
=======
    scaled_diffs = np.concatenate([
        (central_diff / sigma).flatten()
        for sigma, central_diff
        in experiments_replica_central_diff
    ])
    fig, ax = plotutils.subplots()
>>>>>>> 03b4165a
    ax.hist(
        scaled_diffs, bins=50, density=True, label="Central prediction distribution"
    )
    xlim = (-5, 5)
    ax.set_xlim(xlim)

    x = np.linspace(*xlim, 100)
    ax.plot(
        x,
        scipy.stats.norm.pdf(x),
        "-k",
        label="Normal distribution",
    )
    ax.legend()
    ax.set_xlabel("Difference to underlying prediction")
    return fig


@table
def dataset_ratio_error_finite_effects(
    bias_variance_resampling_dataset, n_fit_samples, n_replica_samples
):
    """For a single dataset vary number of fits and number of replicas used to perform
    bootstrap sample of expected bias and variance. For each combination of
    n_rep and n_fit tabulate the std deviation across bootstrap samples of

        ratio = bias / variance

    The resulting table gives and approximation of how error varies with
    number of fits and number of replicas for each dataset.

    """
    bias_samples, var_samples = bias_variance_resampling_dataset
    ratio = bias_samples / var_samples
    ind = pd.Index(n_replica_samples, name="n_rep samples")
    col = pd.Index(n_fit_samples, name="n_fit samples")
    return pd.DataFrame(ratio.std(axis=2), index=ind, columns=col)


@table
def total_ratio_error_finite_effects(
    bias_variance_resampling_total, n_fit_samples, n_replica_samples
):
    """Like dataset_ratio_relative_error_finite_effects except for the total
    bias / variance (across all data).

    """
    return dataset_ratio_error_finite_effects(
        bias_variance_resampling_total, n_fit_samples, n_replica_samples
    )


@table
def total_ratio_means_finite_effects(
    bias_variance_resampling_total, n_fit_samples, n_replica_samples
):
    """Vary number of fits and number of replicas used to perform
    bootstrap sample of expected bias and variance. For each combination of
    n_rep and n_fit tabulate the the mean across bootstrap samples of

        ratio = total bias / total variance

    which can give context to `total_ratio_relative_error_finite_effects`.

    """
    ind = pd.Index(n_replica_samples, name="n_rep samples")
    col = pd.Index(n_fit_samples, name="n_fit samples")
    bias_total, var_total = bias_variance_resampling_total
    return pd.DataFrame((bias_total / var_total).mean(axis=2), index=ind, columns=col)


@table
def dataset_xi_error_finite_effects(
    xi_resampling_dataset, n_fit_samples, n_replica_samples
):
    """For a single dataset vary number of fits and number of replicas used to perform
    bootstrap sample of xi. Take the mean of xi across datapoints (note that points
    here refers to points in the basis which diagonalises the covmat) and then
    tabulate the standard deviation of xi_1sigma across bootstrap samples.

    """
    means_xi_table = xi_resampling_dataset.mean(axis=-1)
    ind = pd.Index(n_replica_samples, name="n_rep samples")
    col = pd.Index(n_fit_samples, name="n_fit samples")
    return pd.DataFrame(means_xi_table.std(axis=2), index=ind, columns=col)


@table
def dataset_xi_means_finite_effects(
    xi_resampling_dataset, n_fit_samples, n_replica_samples
):
    """For a single dataset vary number of fits and number of replicas used to perform
    bootstrap sample of xi. Take the mean of xi across datapoints (note that points
    here refers to points in the basis which diagonalises the covmat) and then
    tabulate the mean of xi_1sigma across bootstrap samples.

    """
    means_xi_table = xi_resampling_dataset.mean(axis=-1)
    ind = pd.Index(n_replica_samples, name="n_rep samples")
    col = pd.Index(n_fit_samples, name="n_fit samples")
    return pd.DataFrame(means_xi_table.mean(axis=2), index=ind, columns=col)


# NOTE: This action was written when trying to understand the finite size effects
# and is largely redundant.
@table
def dataset_std_xi_error_finite_effects(
    xi_resampling_dataset, n_fit_samples, n_replica_samples
):
    """For a single dataset vary number of fits and number of replicas used to perform
    bootstrap sample of xi. Take the standard deviation of xi across datapoints
    (note that points here refers to points in the basis which diagonalises the
    covmat) and then tabulate the standard deviation of std(xi_1sigma) across
    bootstrap samples.

    """
    means_xi_table = xi_resampling_dataset.std(axis=-1)
    ind = pd.Index(n_replica_samples, name="n_rep samples")
    col = pd.Index(n_fit_samples, name="n_fit samples")
    return pd.DataFrame(means_xi_table.std(axis=2), index=ind, columns=col)


@table
def dataset_std_xi_means_finite_effects(
    xi_resampling_dataset, n_fit_samples, n_replica_samples
):
    """For a single dataset vary number of fits and number of replicas used to perform
    bootstrap sample of xi. Take the standard deviation of xi across datapoints
    (note that points here refers to points in the basis which diagonalises the
    covmat) and then tabulate the mean of std(xi_1sigma) across
    bootstrap samples.

    """
    means_xi_table = xi_resampling_dataset.std(axis=-1)
    ind = pd.Index(n_replica_samples, name="n_rep samples")
    col = pd.Index(n_fit_samples, name="n_fit samples")
    return pd.DataFrame(means_xi_table.mean(axis=2), index=ind, columns=col)


@table
def total_xi_error_finite_effects(total_xi_resample, n_fit_samples, n_replica_samples):
    """For all data vary number of fits and number of replicas used to perform
    bootstrap sample of xi. Take the mean of xi across datapoints (note that points
    here refers to points in the basis which diagonalises the covmat) and then
    tabulate the standard deviation of xi_1sigma across bootstrap samples.

    """
    return dataset_xi_error_finite_effects(
        total_xi_resample, n_fit_samples, n_replica_samples
    )


@table
def total_xi_means_finite_effects(total_xi_resample, n_fit_samples, n_replica_samples):
    """For all data vary number of fits and number of replicas used to perform
    bootstrap sample of xi. Take the mean of xi across datapoints (note that points
    here refers to points in the basis which diagonalises the covmat) and then
    tabulate the standard deviation of xi_1sigma across bootstrap samples.

    """
    return dataset_xi_means_finite_effects(
        total_xi_resample, n_fit_samples, n_replica_samples
    )


@table
def total_expected_xi_means_finite_effects(
    total_expected_xi_resample, n_fit_samples, n_replica_samples
):
    """Given the resampled ratio of bias/variance, returns table of mean of
    resampled expected xi across bootstrap samples.

    See `expected_xi_from_bias_variance` for more details on how to calculate
    expected xi.

    """
    ind = pd.Index(n_replica_samples, name="n_rep samples")
    col = pd.Index(n_fit_samples, name="n_fit samples")
    return pd.DataFrame(total_expected_xi_resample.mean(axis=2), index=ind, columns=col)


@table
def total_expected_xi_error_finite_effects(
    total_expected_xi_resample, n_fit_samples, n_replica_samples
):
    """Given the resampled ratio of bias/variance, returns table of mean of
    resampled expected xi across bootstrap samples.

    See :py:func:`expected_xi_from_bias_variance` for more details on how to calculate
    expected xi.

    """
    ind = pd.Index(n_replica_samples, name="n_rep samples")
    col = pd.Index(n_fit_samples, name="n_fit samples")
    return pd.DataFrame(total_expected_xi_resample.std(axis=2), index=ind, columns=col)


@table
def total_std_xi_error_finite_effects(
    exps_xi_resample, n_fit_samples, n_replica_samples
):
    """For all data vary number of fits and number of replicas used to perform
    bootstrap sample of xi. Take the std deviation of xi across datapoints
    (note that points here refers to points in the basis which diagonalises
    the covmat) and then tabulate the mean of std(xi_1sigma) across bootstrap
    samples.

    """
    xi_total = np.concatenate(exps_xi_resample, axis=-1)
    return dataset_std_xi_error_finite_effects(
        xi_total, n_fit_samples, n_replica_samples
    )


@table
def total_std_xi_means_finite_effects(
    exps_xi_resample, n_fit_samples, n_replica_samples
):
    """For all data vary number of fits and number of replicas used to perform
    bootstrap sample of xi. Take the std deviation of xi across datapoints
    (note that points here refers to points in the basis which diagonalises the
    covmat) and then tabulate the standard deviation of std(xi_1sigma) across
    bootstrap samples.

    """
    xi_total = np.concatenate(exps_xi_resample, axis=-1)
    return dataset_std_xi_means_finite_effects(
        xi_total, n_fit_samples, n_replica_samples
    )


@table
def experiments_bootstrap_sqrt_ratio_table(
    experiments_bootstrap_sqrt_ratio, experiments_data
):
    """Given experiments_bootstrap_sqrt_ratio, which a bootstrap
    resampling of the sqrt(bias/variance) for each experiment and the total
    across all data, tabulate the mean and standard deviation across bootstrap
    samples.

    """
    indices = list(map(str, experiments_data)) + ["Total"]
    records = []
    for i, exp in enumerate(indices):
        ratio_boot = experiments_bootstrap_sqrt_ratio[i]
        records.append(
            dict(
                experiment=exp,
                mean_ratio=np.mean(ratio_boot, axis=0),
                std_ratio=np.std(ratio_boot, axis=0),
            )
        )
    df = pd.DataFrame.from_records(
        records, index="experiment", columns=("experiment", "mean_ratio", "std_ratio")
    )
    df.columns = [
        "Bootstrap mean sqrt(bias/variance)",
        "Bootstrap std. dev. sqrt(bias/variance)",
    ]
    return df


@table
def groups_bootstrap_sqrt_ratio_table(groups_bootstrap_sqrt_ratio, groups_data):
    """Like :py:func:`experiments_bootstrap_sqrt_ratio_table` but for
    metadata groups.
    """
    df = experiments_bootstrap_sqrt_ratio_table(
        groups_bootstrap_sqrt_ratio, groups_data
    )
    idx = df.index.rename("group")
    return df.set_index(idx)


@table
def experiments_bootstrap_expected_xi_table(
    experiments_bootstrap_expected_xi, experiments_data
):
    """Tabulate the mean and standard deviation across bootstrap samples of the
    expected xi calculated from the ratio of bias/variance. Returns a table with
    two columns, for the bootstrap mean and standard deviation
    and a row for each experiment plus the total across all experiments.

    """
    df = experiments_bootstrap_sqrt_ratio_table(
        experiments_bootstrap_expected_xi, experiments_data
    )
    # change the column headers
    df.columns = [
        r"Bootstrap mean expected $\xi_{1\sigma}$ from ratio",
        r"Bootstrap std. dev. expected $\xi_{1\sigma}$ from ratio",
    ]
    return df


@table
def groups_bootstrap_expected_xi_table(groups_bootstrap_expected_xi, groups_data):
    """Like :py:func:`experiments_bootstrap_expected_xi_table` but for metadata
    groups.
    """
    df = experiments_bootstrap_expected_xi_table(
        groups_bootstrap_expected_xi, groups_data
    )
    idx = df.index.rename("group")
    return df.set_index(idx)


@table
def experiments_bootstrap_xi_table(
    experiments_bootstrap_xi, experiments_data, total_bootstrap_xi
):
    """Tabulate the mean and standard deviation of xi_1sigma across bootstrap
    samples. Note that the mean has already be taken across data points
    (or eigenvectors in the basis which diagonalises the covariance
    matrix) for each individual bootstrap sample.

    Tabulate the results for each experiment and for the total xi across all data.

    """
    # take mean across data points for each experiment
    xi_1sigma = [np.mean(exp_xi, axis=1) for exp_xi in experiments_bootstrap_xi]
    # take mean across all data
    xi_1sigma.append(np.mean(total_bootstrap_xi, axis=1))
    df = experiments_bootstrap_sqrt_ratio_table(xi_1sigma, experiments_data)
    df.columns = [
        r"Bootstrap mean $\xi_{1\sigma}$",
        r"Bootstrap std. dev. $\xi_{1\sigma}$",
    ]
    return df


@table
def groups_bootstrap_xi_table(groups_bootstrap_xi, groups_data, total_bootstrap_xi):
    """Like :py:func:`experiments_bootstrap_xi_table` but for metadata groups."""
    df = experiments_bootstrap_xi_table(
        groups_bootstrap_xi, groups_data, total_bootstrap_xi
    )
    idx = df.index.rename("group")
    return df.set_index(idx)


@table
def experiments_bootstrap_xi_comparison(
    experiments_bootstrap_xi_table, experiments_bootstrap_expected_xi_table
):
    """Table comparing the mean and standard deviation across bootstrap samples of
    the measured xi_1sigma and the expected xi_1sigma calculated from
    bias/variance.

    """
    return pd.concat(
        (experiments_bootstrap_xi_table, experiments_bootstrap_expected_xi_table),
        axis=1,
    )


@table
def groups_bootstrap_xi_comparison(
    groups_bootstrap_xi_table, groups_bootstrap_expected_xi_table
):
    """Like :py:func:`experiments_bootstrap_xi_comparison` but for metadata
    groups.
    """
    return experiments_bootstrap_xi_comparison(
        groups_bootstrap_xi_table, groups_bootstrap_expected_xi_table
    )


@figuregen
def plot_experiments_sqrt_ratio_bootstrap_distribution(
    experiments_bootstrap_sqrt_ratio, experiments_data
):
    """Plots a histogram for each experiment and the total, showing the
    distribution of bootstrap samples. Takes the mean and std deviation of the
    bootstrap sample and plots the corresponding scaled normal distribution
    for comparison. The limits are set to be +/- 3 std deviations of the mean.

    """
    # experiments_bootstrap_sqrt_ratio includes total. str(exp) is only used to
    # generate title, so appending string is fine.
    for sqrt_ratio_sample, exp in zip(
        experiments_bootstrap_sqrt_ratio, experiments_data + ["Total"]
    ):
        fig, ax = plotutils.subplots()
        ax.hist(sqrt_ratio_sample, bins=20, density=True)
        mean = np.mean(sqrt_ratio_sample)
        std = np.std(sqrt_ratio_sample)

        xlim = (mean - 3 * std, mean + 3 * std)
        ax.set_xlim(xlim)

        x = np.linspace(*xlim, 100)
        ax.plot(
            x,
            scipy.stats.norm.pdf(x, mean, std),
            "-r",
            label=f"Corresponding normal distribution: mean = {mean:.2g}, std = {std:.2g}",
        )
        ax.legend()
        ax.set_title(f"Bootstrap distribution of sqrt(bias/variance) for {exp}")
        ax.set_xlabel("Sqrt(bias/variance)")
        yield fig


@figuregen
def plot_experiments_xi_bootstrap_distribution(
    experiments_bootstrap_xi, total_bootstrap_xi, experiments_data
):
    """Similar to :py:func:`plot_sqrt_ratio_bootstrap_distribution` except plots
    the bootstrap distribution of xi_1sigma, along with a corresponding
    scaled gaussian, for each experiment (and for all data).

    """
    # take mean across data points for each experiment
    xi_1sigma = [np.mean(exp_xi, axis=1) for exp_xi in experiments_bootstrap_xi]
    # take mean across all data
    xi_1sigma.append(np.mean(total_bootstrap_xi, axis=1))
    # use plotting function from above
    xi_plots = plot_experiments_sqrt_ratio_bootstrap_distribution(
        xi_1sigma, experiments_data
    )
    # Update the title and x label on each plot to reflect that we're plotting
    # \xi_1sigma, don't forget Total plot.
    for fig, exp in zip(xi_plots, experiments_data + ["Total"]):
        ax = fig.gca()
        ax.set_title(r"Bootstrap distribution of $\xi_{1\sigma}$ for " + str(exp))
        ax.set_xlabel(r"$\xi_{1\sigma}$")
        yield fig


@figuregen
def plot_bias_variance_distributions(
    experiments_fits_bias_replicas_variance_samples, group_dataset_inputs_by_experiment
):
    """For each experiment, plot the distribution across fits of bias
    and the distribution across fits and replicas of

    fit_rep_var = (E[g] - g)_i inv(cov)_ij (E[g] - g)_j

    where g is the replica prediction for fit l, replica k and E[g] is the
    mean across replicas of g for fit l.

    """
    for (exp_biases, exp_vars, _), group_spec in zip(
<<<<<<< HEAD
        experiments_fits_bias_replicas_variance_samples,
        group_dataset_inputs_by_experiment,
    ):
        fig, ax = plt.subplots()
=======
            experiments_fits_bias_replicas_variance_samples,
            group_dataset_inputs_by_experiment
        ):
        fig, ax = plotutils.subplots()
>>>>>>> 03b4165a
        labels = [
            "fits bias distribution",
            "replicas variance distribution",
        ]
        ax.hist([exp_biases, exp_vars], density=True, label=labels)
        ax.legend()
        ax.set_title(f"Bias and variance distributions for {group_spec['group_name']}.")
        yield fig
    total_bias, total_var, _ = np.sum(
        experiments_fits_bias_replicas_variance_samples, axis=0
    )
<<<<<<< HEAD
    fig, ax = plt.subplots()
    ax.hist([total_bias, total_var], density=True, label=labels)
=======
    fig, ax = plotutils.subplots()
    ax.hist(
        [total_bias, total_var],
        density=True,
        label=labels
    )
>>>>>>> 03b4165a
    ax.legend()
    ax.set_title("Total bias and variance distributions.")
    yield fig<|MERGE_RESOLUTION|>--- conflicted
+++ resolved
@@ -15,7 +15,7 @@
 from reportengine.figure import figure, figuregen
 from reportengine.table import table
 
-<<<<<<< HEAD
+
 from validphys.closuretest.multiclosure import expected_dataset_bias_variance
 from validphys.loader import Loader
 from validphys.closuretest.multiclosure import (
@@ -24,16 +24,16 @@
 )
 from validphys.core import DataGroupSpec
 from validphys.covmats import dataset_inputs_covmat_from_systematics
-
+from validphys import plotutils
 import logging
 
 log = logging.getLogger(__name__)
 
 l = Loader()
 
-=======
-from validphys import plotutils
->>>>>>> 03b4165a
+
+
+
 
 @figure
 def plot_dataset_fits_bias_variance(fits_dataset_bias_variance, dataset):
@@ -589,22 +589,14 @@
     which fall within the 1-sigma confidence interval of the scaled gaussian.
 
     """
-<<<<<<< HEAD
-    scaled_diffs = np.concatenate(
-        [
-            (central_diff / sigma).flatten()
-            for sigma, central_diff in experiments_replica_central_diff
-        ]
-    )
-    fig, ax = plt.subplots()
-=======
+
     scaled_diffs = np.concatenate([
         (central_diff / sigma).flatten()
         for sigma, central_diff
         in experiments_replica_central_diff
     ])
     fig, ax = plotutils.subplots()
->>>>>>> 03b4165a
+
     ax.hist(
         scaled_diffs, bins=50, density=True, label="Central prediction distribution"
     )
@@ -1049,17 +1041,12 @@
 
     """
     for (exp_biases, exp_vars, _), group_spec in zip(
-<<<<<<< HEAD
-        experiments_fits_bias_replicas_variance_samples,
-        group_dataset_inputs_by_experiment,
-    ):
-        fig, ax = plt.subplots()
-=======
+
             experiments_fits_bias_replicas_variance_samples,
             group_dataset_inputs_by_experiment
         ):
         fig, ax = plotutils.subplots()
->>>>>>> 03b4165a
+
         labels = [
             "fits bias distribution",
             "replicas variance distribution",
@@ -1071,17 +1058,14 @@
     total_bias, total_var, _ = np.sum(
         experiments_fits_bias_replicas_variance_samples, axis=0
     )
-<<<<<<< HEAD
-    fig, ax = plt.subplots()
-    ax.hist([total_bias, total_var], density=True, label=labels)
-=======
+
     fig, ax = plotutils.subplots()
     ax.hist(
         [total_bias, total_var],
         density=True,
         label=labels
     )
->>>>>>> 03b4165a
+
     ax.legend()
     ax.set_title("Total bias and variance distributions.")
     yield fig