--- conflicted
+++ resolved
@@ -95,16 +95,8 @@
     sqrt_covmat = la.cholesky(t0_covmat_from_systematics, lower=True)
     # TODO: support covmat reg and theory covariance matrix
     # possibly make this a named tuple
-<<<<<<< HEAD
-    return (
-        fits_dataset_predictions,
-        fits_underlying_predictions,
-        t0_covmat_from_systematics,
-        sqrt_covmat,
-    )
-=======
     return (fits_dataset_predictions, fits_underlying_predictions, t0_covmat_from_systematics, sqrt_covmat)
->>>>>>> 03b4165a
+
 
 
 @check_fits_underlying_law_match
