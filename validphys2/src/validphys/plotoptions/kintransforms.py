"""
kintransforms.py

This modules defines classes that transform the kinematics as defined in the
CommonData files into some function of these kinematics that is more convenient
for representation.The kinematic transforms should also define an 'xq2map',
that maps each kinematic point into zero or more points in (x, Q²), as a
function of the **new** kinematics.

The expected interface of the classes is:

    .. code-block:: python

        class mytransform:
            def __call__(
                self, k1: np.array, k2: np.array, k3: np.array
            ) -> (np.array, np.array, np.array):
                # Transform kinematics
                ...
                return trasformed_k1, transformed_k2, transformed_k3

            def new_labels(
                self, old_label1: str, old_label2: str, old_label3: str
            ) -> (str, str, str):
                # Transform labels
                return transformed_label1, transformed_label2, transformed_label3

            # Using as input the result of __call__ as well as any new labels
            def xq2map(
                self, k1: np.array, k2: np.array, k3: np.array, **extra_labels
            ) -> (np.array, np.array):
                # calculate (x,Q²)
                return x, Q2


The kinematic labels are:

    .. code-block:: python

        {
            "DIS": ("$x$", "$Q^2 (GeV^2)$", "$y$"),
            "DYP": ("$y$", "$M^2 (GeV^2)$", "$\\sqrt{s}$ (GeV)"),
            "EWJ_JPT": ("$p_T$ (GeV)", "$M^2 (GeV^2)$", "$\\sqrt{s}$ (GeV)"),
            "EWJ_JRAP": ("$\\eta/y$", "$M^2 (GeV^2)$", "$\\sqrt{s}$ (GeV)"),
            "EWJ_MLL": ("$M_{ll}$ (GeV)", "$M_{ll}^2 (GeV^2)$", "$\\sqrt{s}$ (GeV)"),
            "EWJ_PT": ("$p_T$ (GeV)", "$M^2 (GeV^2)$", "$\\sqrt{s}$ (GeV)"),
            "EWJ_PTRAP": ("$\\eta/y$", "$p_T^2 (GeV^2)$", "$\\sqrt{s}$ (GeV)"),
            "EWJ_RAP": ("$\\eta/y$", "$M^2 (GeV^2)$", "$\\sqrt{s}$ (GeV)"),
            "EWK_MLL": ("$M_{ll}$ (GeV)", "$M_{ll}^2 (GeV^2)$", "$\\sqrt{s}$ (GeV)"),
            "EWK_PT": ("$p_T$ (GeV)", "$M^2 (GeV^2)$", "$\\sqrt{s}$ (GeV)"),
            "EWK_PTRAP": ("$\\eta/y$", "$p_T^2 (GeV^2)$", "$\\sqrt{s}$ (GeV)"),
            "EWK_RAP": ("$\\eta/y$", "$M^2 (GeV^2)$", "$\\sqrt{s}$ (GeV)"),
            "HIG_RAP": ("$y$", "$M_H^2 (GeV^2)$", "$\\sqrt{s}$ (GeV)"),
            "HQP_MQQ": ("$M^{QQ}$ (GeV)", "$\\mu^2 (GeV^2)$", "$\\sqrt{s}$ (GeV)"),
            "HQP_PTQ": ("$p_T^Q$ (GeV)", "$\\mu^2 (GeV^2)$", "$\\sqrt{s}$ (GeV)"),
            "HQP_PTQQ": ("$p_T^{QQ}$ (GeV)", "$\\mu^2 (GeV^2)$", "$\\sqrt{s}$ (GeV)"),
            "HQP_YQ": ("$y^Q$", "$\\mu^2 (GeV^2)$", "$\\sqrt{s}$ (GeV)"),
            "HQP_YQQ": ("$y^{QQ}$", "$\\mu^2 (GeV^2)$", "$\\sqrt{s}$ (GeV)"),
            "INC": ("$0$", "$\\mu^2 (GeV^2)$", "$\\sqrt{s}$ (GeV)"),
            "JET": ("$\\eta$", "$p_T^2 (GeV^2)$", "$\\sqrt{s}$ (GeV)"),
            "DIJET": ("$\\eta$", "$m_{12}$ (GeV)", "$\\sqrt{s}$ (GeV)"),
            "PHT": ("$\\eta_\\gamma$", "$E_{T,\\gamma}^2 (GeV^2)$", "$\\sqrt{s}$ (GeV)"),
            "SIA": ("$z$", "$Q^2 (GeV^2)$", "$y$"),
        }



"""

# TODO: fix the issue with Zmass and top mass - make them (globa?) constants
ZMASS = 91.1876
TMASS = 173.3

import abc

import numpy as np


# TODO
class identity:
    """The identity transformation is a transitional operation for the implementation
    of the new commondata

    It takes the kinematics as they come and leave them unchanged.
    The final version will either
        1. Remove the necessitity for the key in the PlotOptions
        2. Change all "identities" to utilize one of the transformations
    The selection depends on the final decision on the x-q2 map and the possibilities are
    either:
        1. Include the xq2 information as part of the kinematics when no override is provided
        2. Enforce that all datasets include an override to define how the x-q2 map should be computed.
    """
<<<<<<< HEAD
=======

>>>>>>> 22e2a9fb
    def __call__(self, k1, k2, k3):
        return k1, k2, k3

    def new_labels(self, k1, k2, k3):
        return k1, k2, k3

    def xq2map(self, k1, k2, k3, **extra_labels):
        # This is going to be a problem
        return k1, k2


class Kintransform(metaclass=abc.ABCMeta):
    @classmethod
    def __subclasshook__(cls, other):
        return (
            hasattr(other, 'xq2map') and hasattr(other, '__call__') and hasattr(other, 'new_labels')
        )


# Common utilities on top of which we build the transforms


class SqrtScaleMixin:
    def __call__(self, k1, k2, k3):
        return k1, np.sqrt(k2), k3

    qlabel = NotImplemented

    def new_labels(self, s1, s2, s3):
        return s1, self.qlabel, s3


class DISXQ2MapMixin:
    def xq2map(self, k1, k2, k3, **extra_labels):
        """in DIS-like experiment k1 is x, k2 is Q"""
        return k1, k2 * k2


class DYXQ2MapMixin:
    def xq2map(self, k1, k2, k3, **extra_labels):
        """in DY-like experiments k1 is (pseudo)-rapidity and k2 is Q for
        each point in the experiment there are two points in the xQ2 map"""
        ratio = k2 / k3
        x1 = ratio * np.exp(k1)
        x2 = ratio * np.exp(-k1)
        q2 = k2 * k2
        x = np.concatenate((x1, x2))
        return np.clip(x, a_min=None, a_max=1, out=x), np.concatenate((q2, q2))


class JETXQ2MapMixin:
    def xq2map(self, k1, k2, k3, **extra_labels):
        """
        k1 is (pseudo)-rapidity and k2 is pT
        plotting both x1 and x2
        """
        ratio = k2 / k3
        x1 = 2 * ratio * np.exp(k1)
        x2 = 2 * ratio * np.exp(-k1)
        q2 = k2 * k2
        x = np.concatenate((x1, x2))
        return np.clip(x, a_min=None, a_max=1, out=x), np.concatenate((q2, q2))


class DIJETXQ2MapMixin:
    def xq2map(self, k1, k2, k3, **extra_labels):
        """
        k1 is max(|y1|,|y2|) and k2 is m12
        plotting both x1 and x2
        """
        ratio = k2 / k3
        x1 = ratio * np.exp(k1)
        x2 = ratio * np.exp(-k1)
        q2 = k2 * k2
        x = np.concatenate((x1, x2))
        return np.clip(x, a_min=None, a_max=1, out=x), np.concatenate((q2, q2))


class DIJETATLASXQ2MapMixin:
    def xq2map(self, k1, k2, k3, **extra_labels):
        """
        k1 is rapidity difference and k2 is m12
        plotting both x1 and x2
        """
        ratio = k2 / k3
        # x1 = ratio
        # x2 = np.full_like(x1, 1.0)
        x1 = ratio * np.exp(k1)
        x2 = ratio * np.exp(-k1)
        q2 = k2 * k2
        x = np.concatenate((x1, x2))
        return np.clip(x, a_min=None, a_max=1, out=x), np.concatenate((q2, q2))


class DIJET3DXQ2MapMixin:
    def xq2map(self, k1, k2, k3, **extra_labels):
        """
        k1 is the rapidity difference, k2 is pTavg, k3 is boost rapidity
        TODO: NB!! HARDCODING sqrt(s) = 8 TeV, the c.m. energy of 1705.02628.pdf
        plotting both x1 and x2
        """
        sqrts = 8000
        ratio = k2 / sqrts
        prefactor = ratio * (np.exp(k1) + np.exp(-k1))
        x1 = prefactor * np.exp(k3)
        x2 = prefactor * np.exp(-k3)
        q2 = k2 * k2
        x = np.concatenate((x1, x2))
        # print(k1[55],k2[55],k3[55],x[55],np.argwhere(x>1))
        return np.clip(x, a_min=None, a_max=1, out=x), np.concatenate((q2, q2))


class EWPTXQ2MapMixin:
    def xq2map(self, k1, k2, k3, **extra_labels):
        """in ZPt-like Experiments k1 is the pt, k2 is Q"""
        zmass2 = ZMASS * ZMASS
        Q = np.sqrt(zmass2 + k1 * k1) + k1
        effQ = np.sqrt(zmass2 + k1 * k1)
        return Q / k3, effQ * effQ


class DYMXQ2MapMixin:
    def xq2map(self, k1, k2, k3, **extra_labels):
        """in DYM-like experiments the k1 is the mass, k2 is the mass"""
        return k2 / k3, k2 * k2


class HQPTXQ2MapMixin:
    def xq2map(self, k1, k2, k3, **extra_labels):
        """in HQPt-like Experiments k1 is the pt, k2 is Q"""
        QMASS2 = TMASS * TMASS
        Q = np.sqrt(QMASS2 + k1 * k1) + k1
        return Q / k3, Q * Q


class HQQPTXQ2MapMixin:
    def xq2map(self, k1, k2, k3, **extra_labels):
        """in ZPt-like Experiments k1 is the pt, k2 is Q"""
        QQMASS2 = (2 * TMASS) * (2 * TMASS)
        Q = np.sqrt(QQMASS2 + k1 * k1) + k1
        return Q / k3, Q * Q


class dyp_sqrt_scale(SqrtScaleMixin, DYXQ2MapMixin):
    qlabel = '$M$ (GeV)'


class jet_sqrt_scale(SqrtScaleMixin, JETXQ2MapMixin):
    def new_labels(self, *old_labels):
        return ('$|y|$', '$p_T$ (GeV)', r'$\sqrt{s}$ (GeV)')


class dijet_sqrt_scale(SqrtScaleMixin, DIJETXQ2MapMixin):
    def new_labels(self, *old_labels):
        return ('$|y|$', '$m_{12}$ (GeV)', r'$\sqrt{s}$ (GeV)')


class dijet_sqrt_scale_ATLAS(SqrtScaleMixin, DIJETATLASXQ2MapMixin):
    def __call__(self, k1, k2, k3):
        return k1, k2, k3

    def new_labels(self, *old_labels):
        return ('$|y^*|$', '$m_{12}$ (GeV)', r'$\sqrt{s}$ (GeV)')


class dijet_CMS_3D(SqrtScaleMixin, DIJET3DXQ2MapMixin):
    def new_labels(self, *old_labels):
        return ('$|y^*|$', '$p_{T,avg}$ (GeV)', r'$|y_b|$')


class dijet_CMS_5TEV(SqrtScaleMixin, DIJET3DXQ2MapMixin):
    def new_labels(self, *old_labels):
        return (r'$\eta_{dijet}$', '$p_{T,avg}$ (GeV)', r'$\sqrt{s}$ (GeV)')


class dis_sqrt_scale(DISXQ2MapMixin):
    def __call__(self, k1, k2, k3):
        ecm = np.sqrt(k2 / (k1 * k3))
        return k1, np.sqrt(k2), np.ceil(ecm)

    def new_labels(self, *old_labels):
        return ('$x$', '$Q$ (GeV)', r'$\sqrt{s}$ (GeV)')


class ewj_jpt_sqrt_scale(SqrtScaleMixin, EWPTXQ2MapMixin):  # okay but it does not exist
    qlabel = '$M$ (GeV)'


class ewj_jrap_sqrt_scale(
    SqrtScaleMixin, DYXQ2MapMixin
):  # EWJ_JRAP->DY  ----> okay but it does not exist
    qlabel = '$M$ (GeV)'


class ewj_mll_sqrt_scale(
    SqrtScaleMixin, DYMXQ2MapMixin
):  # EWJ_MLL->DYm  ----> okay but it does not exist
    qlabel = '$M_{ll}$ (GeV)'


class ewj_pt_sqrt_scale(
    SqrtScaleMixin, EWPTXQ2MapMixin
):  # EWJ_PT->DY ----> Zpt, okay but it does not exist
    qlabel = '$M$ (GeV)'


class ewj_ptrap_sqrt_scale(
    SqrtScaleMixin, DYXQ2MapMixin
):  # EWJ_PTRAP -> DY okay, but it does not exist
    qlabel = r'$p_T$ (GeV)'


class ewj_rap_sqrt_scale(
    SqrtScaleMixin, DYXQ2MapMixin
):  # EWJ_RAP -> DY okay (can we get rid of it also in commondata?)
    qlabel = '$M$ (GeV)'


class ewk_mll_sqrt_scale(SqrtScaleMixin, DYMXQ2MapMixin):  # EWK_MLL -> DYM okay
    qlabel = '$M_{ll}$ (GeV)'


class ewk_pt_sqrt_scale(SqrtScaleMixin, EWPTXQ2MapMixin):  # EWK_PT -> Zpt okay
    qlabel = '$M$ (GeV)'


class ewk_ptrap_sqrt_scale(SqrtScaleMixin, DYXQ2MapMixin):  # EWK_PT -> DY okay
    qlabel = r'$p_T$ (GeV)'


class ewk_rap_sqrt_scale(SqrtScaleMixin, DYXQ2MapMixin):  # EWK_RAP -> DY okay
    qlabel = '$M$ (GeV)'


class hig_rap_sqrt_scale(SqrtScaleMixin, DYXQ2MapMixin):  # okay, but it does not exist
    qlabel = '$M_H$ (GeV)'


class hqp_mqq_sqrt_scale(SqrtScaleMixin, DYMXQ2MapMixin):  # HQP_MQQ -> DYM okay
    qlabel = r'$\mu$ (GeV)'


class hqp_ptq_sqrt_scale(SqrtScaleMixin, HQPTXQ2MapMixin):  # HQP_PTQ -> HQPT okay
    qlabel = r'$\mu$ (GeV)'


class hqp_ptqq_sqrt_scale(SqrtScaleMixin, HQQPTXQ2MapMixin):  # HQP_PTQQ -> HQQPT okay
    qlabel = r'$\mu$ (GeV)'


class hqp_yq_sqrt_scale(SqrtScaleMixin, JETXQ2MapMixin):  # HQP_YQ->JETXQ2 okay
    qlabel = r'$\mu$ (GeV)'


class hqp_yqq_sqrt_scale(SqrtScaleMixin, DYXQ2MapMixin):  # HQP_YQQ->DYXQ2 okay
    qlabel = r'$\mu$ (GeV)'


class inc_sqrt_scale(SqrtScaleMixin, DYMXQ2MapMixin):  # INC -> DYM okay
    qlabel = r'$\mu$ (GeV)'


class pht_sqrt_scale(SqrtScaleMixin, DYXQ2MapMixin):  # okay but not in commondata
    qlabel = r'$E_{T,\gamma}$ (GeV)'


class sia_sqrt_scale(SqrtScaleMixin, DISXQ2MapMixin):  # okay but not in commondata
    qlabel = '$Q$ (GeV)'


class nmc_process(DISXQ2MapMixin):
    def __call__(self, k1, k2, k3):
        xBins = [
            0.0045,
            0.008,
            0.0125,
            0.0175,
            0.025,
            0.035,
            0.05,
            0.07,
            0.09,
            0.11,
            0.14,
            0.18,
            0.225,
            0.275,
            0.35,
            0.5,
        ]
        for x in np.nditer(k1, op_flags=['readwrite']):
            x[...] = min(xBins, key=lambda y: abs(x - y))
        ecm = np.sqrt(k2 / (k1 * k3))
        return k1, np.sqrt(k2), np.ceil(ecm)

    def new_labels(self, *old_labels):
        return ('$x$', '$Q$ (GeV)', r'$\sqrt{s}$ (GeV)')


class ewk_pseudorapity_sqrt_scale(ewk_rap_sqrt_scale):
    def new_labels(self, *old_labels):
        superlabels = super().new_labels(*old_labels)
        return (r'$\eta$', *superlabels[1:])<|MERGE_RESOLUTION|>--- conflicted
+++ resolved
@@ -90,10 +90,7 @@
         1. Include the xq2 information as part of the kinematics when no override is provided
         2. Enforce that all datasets include an override to define how the x-q2 map should be computed.
     """
-<<<<<<< HEAD
-=======
-
->>>>>>> 22e2a9fb
+
     def __call__(self, k1, k2, k3):
         return k1, k2, k3
 
