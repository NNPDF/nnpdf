--- conflicted
+++ resolved
@@ -97,12 +97,8 @@
         self.y_scale = y_scale
         self.dataset_label = dataset_label
         self.process_description = process_description
-<<<<<<< HEAD
-        self.ds_metadata = ds_metadata  # For new commondata format
-=======
         # Metadata of the dataset
         self.ds_metadata = ds_metadata
->>>>>>> 22e2a9fb
 
     def name_to_label(self, name):
         if name in labeler_functions:
@@ -149,20 +145,12 @@
                 # then we can have a nicer label!
                 ix = ('k1', 'k2', 'k3').index(column)
                 var_key = self.ds_metadata.kinematic_coverage[ix]
-<<<<<<< HEAD
-                val = format_number(val, digits=2, minexp=-2)
-=======
->>>>>>> 22e2a9fb
                 pieces.append(self.ds_metadata.kinematics.apply_label(var_key, val))
             else:
                 label = self.name_to_label(column)
                 if isinstance(val, numbers.Real):
                     val = format_number(val)
-<<<<<<< HEAD
-                pieces.append('%s = %s' % (label, val))
-=======
                 pieces.append('{} = {}'.format(label, val))
->>>>>>> 22e2a9fb
 
         return '%s' % ' '.join(pieces)
 
@@ -197,10 +185,7 @@
                 plot_params = plot_params.new_child(pcd.normalize)
 
         kinlabels = plot_params['kinematics_override'].new_labels(*kinlabels)
-<<<<<<< HEAD
-=======
         plot_params["process_type"] = commondata.metadata.process_type
->>>>>>> 22e2a9fb
 
         if "extra_labels" in plot_params and cuts is not None:
             cut_extra_labels = {
