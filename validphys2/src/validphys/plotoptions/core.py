# -*- coding: utf-8 -*-
"""
Created on Fri Mar 11 19:27:44 2016

@author: Zahari Kassabov
"""
import dataclasses
import enum
import logging
import numbers
import typing

import numpy as np
import pandas as pd

from reportengine.floatformatting import format_number
from reportengine.utils import ChainMap
from validphys.core import CommonDataSpec, DataSetSpec
from validphys.coredata import CommonData
from validphys.plotoptions.plottingoptions import PlottingOptions, default_labels, labeler_functions
from validphys.plotoptions.utils import apply_to_all_columns
from validphys.utils import parse_yaml_inp

log = logging.getLogger(__name__)


def get_info(data, *, normalize=False, cuts=None, use_plotfiles=True):
    """Retrieve and process the plotting information for the input data (which could
    be a DatasetSpec or a CommonDataSpec).

    If ``use_plotfiles`` is ``True`` (the default), the PLOTTING files will be
    used to retrieve the infromation. Otherwise the default configuration
    (which depends of the process type) will be used.

    If cuts is None, the cuts of the dataset will be used, but no cuts for
    commondata.

    If cuts is False, no cuts will be used.

    If cuts is an instance of Cuts, it will be used.

    If normalize is True, the specialization for ratio plots will be used to
    generate the PlotInfo objects.
    """
    if cuts is None:
        if isinstance(data, DataSetSpec):
            cuts = data.cuts.load() if data.cuts else None
    elif hasattr(cuts, 'load'):
        cuts = cuts.load()

    if cuts is not None and not len(cuts):
        raise NotImplementedError("No point passes the cuts. Cannot retieve info")

    if isinstance(data, DataSetSpec):
        data = data.commondata
    if not isinstance(data, CommonDataSpec):
        raise TypeError("Unrecognized data type: %s" % type(data))

    info = PlotInfo.from_commondata(data, cuts=cuts, normalize=normalize)
    return info


class PlotInfo:
    def __init__(
        self,
        kinlabels,
        dataset_label,
        *,
        experiment,
        x=None,
        extra_labels=None,
        func_labels=None,
        figure_by=None,
        line_by=None,
        kinematics_override=None,
        result_transform=None,
        y_label=None,
        x_label=None,
        x_scale=None,
        y_scale=None,
        ds_metadata=None,
        process_description='-',
        nnpdf31_process,
        **kwargs,
    ):
        self.kinlabels = kinlabels
        self.experiment = experiment
        self.nnpdf31_process = nnpdf31_process
        if x is None:
            x = 'idat'
        self.x = x
        self.extra_labels = extra_labels
        self.func_labels = func_labels
        self.figure_by = figure_by
        self.line_by = line_by
        if kinematics_override is None:
            raise ValueError(f'A kinematics_override must be set for {dataset_label}')
        self.kinematics_override = kinematics_override
        self.result_transform = result_transform
        self._x_label = x_label
        self.y_label = y_label
        self.x_scale = x_scale
        self.y_scale = y_scale
        self.dataset_label = dataset_label
        self.process_description = process_description
        self.ds_metadata = ds_metadata  # For new commondata format

    def name_to_label(self, name):
        if name in labeler_functions:
            func = labeler_functions[name]
            return getattr(func, 'label', name)
        try:
            ix = ('k1', 'k2', 'k3').index(name)
        except ValueError:
            return name
        return self.kinlabels[ix]

    @property
    def xlabel(self):
        if self._x_label is not None:
            return self._x_label
        return self.name_to_label(self.x)

    def get_xcol(self, table):
        """Return a numpy array with the x column or the index as appropriate"""
        if self.x == 'idat':
            return np.array(table.index)
        else:
            return np.asarray(table[self.x])

    def group_label(self, same_vals, groupby):
        if not groupby:
            return ''
        if len(same_vals) == 1 and isinstance(same_vals[0], str):
            return f'({same_vals[0]})'
        pieces = []
        for column, val in zip(groupby, same_vals):
<<<<<<< HEAD
            if self.ds_metadata is not None and column in ('k1', 'k2', 'k3'):
                # new-style commondata, we can have a nicer label!
=======
            if (
                self.ds_metadata is not None
                and not self.ds_metadata.is_ported_dataset
                and column in ('k1', 'k2', 'k3')
            ):
                # If this is a new-style commondata (it has metadata)
                # _and_ it is not simply an automatic port of the old dataset
                # _and_ we have the information on the requested column...
                # then we can have a nicer label!
>>>>>>> 87550a59
                ix = ('k1', 'k2', 'k3').index(column)
                var_key = self.ds_metadata.kinematic_coverage[ix]
                pieces.append(self.ds_metadata.kinematics.apply_label(var_key, val))
            else:
                label = self.name_to_label(column)
                if isinstance(val, numbers.Real):
                    val = format_number(val)
                pieces.append('%s = %s' % (label, val))

        return '%s' % ' '.join(pieces)

    @classmethod
    def from_commondata(cls, commondata, cuts=None, normalize=False):
        plot_params = ChainMap()
        kinlabels = commondata.plot_kinlabels

        if commondata.legacy:
            if commondata.plotfiles:
                for file in commondata.plotfiles:
                    pf = parse_yaml_inp(file, PlottingFile)
                    config_params = dataclasses.asdict(pf, dict_factory=dict_factory)
                    plot_params = plot_params.new_child(config_params)
                if normalize and 'normalize' in plot_params:
                    plot_params = plot_params.new_child(config_params['normalize'])
                if 'dataset_label' not in plot_params:
                    log.warning(f"'dataset_label' key not found in {file}")
                    plot_params['dataset_label'] = commondata.name

            else:
                plot_params = {'dataset_label': commondata.name}

        else:
            pcd = commondata.metadata.plotting_options
            config_params = dataclasses.asdict(pcd, dict_factory=dict_factory)
            plot_params = plot_params.new_child(config_params)
            # Add a reference to the metadata to the plot_params so that it is stored in PlotInfo
            plot_params["ds_metadata"] = commondata.metadata
            # If normalize, we need to update some of the parameters
            if normalize and pcd.normalize is not None:
                plot_params = plot_params.new_child(pcd.normalize)

        kinlabels = plot_params['kinematics_override'].new_labels(*kinlabels)

        if "extra_labels" in plot_params and cuts is not None:
            cut_extra_labels = {
                k: [v[i] for i in cuts] for k, v in plot_params["extra_labels"].items()
            }
            plot_params["extra_labels"] = cut_extra_labels

        return cls(kinlabels=kinlabels, **plot_params)


def dict_factory(key_value_pairs):
    """A dictionary factory to be used in conjunction with dataclasses.asdict
    to remove nested None values and convert enums to their name.

    https://stackoverflow.com/questions/59481989/dict-from-nested-dataclasses
    """
    new_kv_pairs = []
    for key, value in key_value_pairs:
        if isinstance(value, enum.Enum):
            new_kv_pairs.append((key, value.name))
        elif value is not None:
            new_kv_pairs.append((key, value))

    return dict(new_kv_pairs)


class KinLabel(enum.Enum):
    k1 = enum.auto()
    k2 = enum.auto()
    k3 = enum.auto()


@dataclasses.dataclass
class PlottingFile(PlottingOptions):
    normalize: typing.Optional[PlottingOptions] = None


def kitable(data, info, *, cuts=None):
    """Obtain a DataFrame with the kinematics for each data point

    Parameters
    ----------
    data: (DataSetSpec, CommonDataSpec, Dataset, CommonData)
        A data object to extract the kinematics from.
    info: PlotInfo
        The description of the transformations to apply to the kinematics.
        See :py:func:`get_info`
    cuts: Cuts or None, default=None
        An object to load the cuts from. It is an error to set this if ``data``
        is a dataset. If `data` is a CommonData, these **must** be the same as
        those passed to :py:func:`get_info`.

    Returns
    -------
    table: pd.DataFrame
       A DataFrame containing the kinematics for all points after cuts.
    """
    if isinstance(data, (DataSetSpec)) and cuts is not None:
        raise TypeError("Cuts must be None when a dataset is given")

    if isinstance(data, DataSetSpec):
        data = data.load_commondata()
    elif isinstance(data, CommonDataSpec):
        data = data.load()

    table = pd.DataFrame(data.get_kintable(), columns=default_labels[1:])
    if isinstance(data, CommonData) and cuts is not None:
        table = table.loc[cuts.load()]
    table.index.name = default_labels[0]
    if info.kinematics_override:
        transform = apply_to_all_columns(table, info.kinematics_override)
        table = pd.DataFrame(np.array(transform).T, columns=table.columns, index=table.index)

    # TODO: This is a little bit ugly. We want to call the functions
    # with all the
    # extra labels
    if info.extra_labels:
        vals = tuple(info.extra_labels.items())
    else:
        vals = ()

    if info.func_labels:
        funcs = tuple(info.func_labels.items())
    else:
        funcs = ()

    for label, value in vals:
        table[label] = value

    nreal_labels = len(table.columns)
    for label, func in funcs:
        # Pass only the "real" labels and not the derived functions
        table[label] = apply_to_all_columns(table.iloc[:, :nreal_labels], func)

    return table


def transform_result(cv, error, kintable, info):
    if not info.result_transform:
        return cv, error
    f = info.result_transform

    df = pd.DataFrame({'cv': cv, 'error': error})
    newcv, newerror = apply_to_all_columns(pd.concat([df, kintable], axis=1), f)

    return np.array(newcv), np.array(newerror)


def get_xq2map(kintable, info):
    """Return a tuple of (x,Q²) from the kinematic values defined in kitable
    (usually obtained by calling ``kitable``) using machinery specified in
    ``info``"""
    return apply_to_all_columns(kintable, info.kinematics_override.xq2map)<|MERGE_RESOLUTION|>--- conflicted
+++ resolved
@@ -135,10 +135,6 @@
             return f'({same_vals[0]})'
         pieces = []
         for column, val in zip(groupby, same_vals):
-<<<<<<< HEAD
-            if self.ds_metadata is not None and column in ('k1', 'k2', 'k3'):
-                # new-style commondata, we can have a nicer label!
-=======
             if (
                 self.ds_metadata is not None
                 and not self.ds_metadata.is_ported_dataset
@@ -148,7 +144,6 @@
                 # _and_ it is not simply an automatic port of the old dataset
                 # _and_ we have the information on the requested column...
                 # then we can have a nicer label!
->>>>>>> 87550a59
                 ix = ('k1', 'k2', 'k3').index(column)
                 var_key = self.ds_metadata.kinematic_coverage[ix]
                 pieces.append(self.ds_metadata.kinematics.apply_label(var_key, val))
