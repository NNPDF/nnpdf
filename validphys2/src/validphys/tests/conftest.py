--- conflicted
+++ resolved
@@ -19,87 +19,6 @@
     """A tempdir that is manipulated like pathlib Paths"""
     return pathlib.Path(tmpdir)
 
-<<<<<<< HEAD
-@pytest.fixture(scope='module')
-def data():
-    l = Loader()
-    dataset_inputs = [{'name': 'NMC'},
-                      {'name':'ATLASTTBARTOT', 'cfac':['QCD']},
-                      {'name':'CMSZDIFF12', 'cfac':('QCD', 'NRM'), 'sysnum':10}]
-    ds = [l.check_dataset(**x, theoryid=162, cuts=None) for x in dataset_inputs]
-    exps = [ExperimentSpec(x.name, [x]) for x in ds]
-    pdf = l.check_pdf("NNPDF31_nnlo_as_0118")
-    return pdf, exps
-
-@pytest.fixture(scope='module')
-def exps_covariance_matrices(data):
-    """produces a list of covariance matrix outputs for each experiment"""
-    _, exps = data
-    covs = [results.experiment_covariance_matrix(exp, False, None) for exp in exps]
-    return covs
-
-@pytest.fixture(scope='module')
-def t0_exps_covariance_matrices(data):
-    """produces a list of covariance matrix outputs for each experiment"""
-    pdf, exps = data
-    covs = [results.experiment_covariance_matrix(exp, False, pdf) for exp in exps]
-    return covs
-
-def convolution_results_implement(data):
-    pdf, exps = data
-    #no theory covmat here
-    covs = [results.experiment_covariance_matrix(exp, False, pdf) for exp in exps]
-    return [results.experiment_results(exp, pdf, cov) for exp, cov in zip(exps, covs)]
-
-@pytest.fixture(scope='module')
-def theory_data():
-    l = Loader()
-    names = ['NMC', 'ATLASTTBARTOT']
-    theoryids = [163, 180, 173]
-    ds1 = [l.check_dataset(name=names[0], theoryid=x, cuts=None) for x in theoryids]
-    ds2 = [l.check_dataset(name=names[1], theoryid=x, cuts=None) for x in theoryids]
-    exp1 = [ExperimentSpec(x.name, [x]) for x in ds1]
-    exp2 = [ExperimentSpec(x.name, [x]) for x in ds2]
-    exps_by_theoryid = [exp1, exp2]
-    exps_central_theory = [exp1[0], exp2[0]]
-    pdf = l.check_pdf("NNPDF31_nnlo_as_0118")
-    return pdf, exps_by_theoryid, exps_central_theory, theoryids
-
-@pytest.fixture(scope='module')
-def convolution_results(data):
-    return convolution_results_implement(data)
-
-@pytest.fixture
-def dataset_t0_convolution_results(data):
-    pdf, exps = data
-    ds = [x.datasets[0] for x in exps]
-    covs = [results.covariance_matrix(x, False, pdf) for x in ds]
-    return [results.results(x, pdf, cov) for x, cov in zip(ds, covs)]
-
-@pytest.fixture(scope='module')
-def single_exp_data():
-    l = Loader()
-    dataset_inputs = [{'name': 'NMC'},
-                      {'name':'ATLASTTBARTOT', 'cfac':['QCD']},
-                      {'name':'CMSZDIFF12', 'cfac':('QCD', 'NRM'), 'sysnum':10}]
-    ds = [l.check_dataset(**x, theoryid=162, cuts=None) for x in dataset_inputs]
-    exp = ExperimentSpec('pseudo experiment', ds)
-    pdf = l.check_pdf("NNPDF31_nnlo_as_0118")
-    return pdf, exp
-
-@pytest.fixture(scope='module')
-def dataset_convolution_results(single_exp_data):
-    pdf, exp = single_exp_data
-    covs = [results.covariance_matrix(ds, False, pdf) for ds in exp.datasets]
-    return [results.results(ds, pdf, cov) for ds, cov in zip(exp.datasets, covs)]
-
-@pytest.fixture(scope='module')
-def dataset_chi2data(dataset_convolution_results):
-    return [results.abs_chi2_data(r) for r in dataset_convolution_results]
-
-def chi2data_implement(convolution_results):
-    return [results.abs_chi2_data_experiment(r) for r in convolution_results]
-=======
 # Here define the default config items like the PDF, theory and experiment specs
 
 EXPERIMENTS = [
@@ -141,7 +60,6 @@
         theoryid=THEORYID,
         use_fitthcovmat=False
     )
->>>>>>> f9ce2301
 
 @pytest.fixture(scope='module')
 def data_config():
