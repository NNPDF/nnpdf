--- conflicted
+++ resolved
@@ -269,11 +269,7 @@
     elif point_prescription == "3pt hadronic":
         # N3LO 3 point scale variations for hadronic datasets
         s = covmat_3pt(name1, name2, deltas1, deltas2)
-<<<<<<< HEAD
-    elif point_prescription == "fhmv ihou" or point_prescription == "fhmruvv ihou":
-=======
     elif point_prescription == "fhmruvv ihou":
->>>>>>> e45963b6
         # n3lo full covmat prescriprion
         s = covmat_n3lo_fhmruvv(name1, name2, deltas1, deltas2)
     elif point_prescription.startswith("alphas"):
