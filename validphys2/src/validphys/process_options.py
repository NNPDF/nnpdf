--- conflicted
+++ resolved
@@ -249,13 +249,8 @@
     Computes x and q2 mapping for pseudo rapidity observables
     originating from a W boson DY process.
     """
-<<<<<<< HEAD
-    mass2 = kin_info.get_one_of(_Vars.m_W2, _Vars.m_Z2)
-    eta = kin_info.get_one_of(_Vars.eta, _Vars.abs_eta, _Vars.y)
-=======
     mass2 = kin_info.get_one_of(_Vars.m_W2, _Vars.m_Z2, _Vars.m_V2)
     eta = kin_info.get_one_of(_Vars.eta, _Vars.y, _Vars.abs_eta)
->>>>>>> 13fda2ad
     sqrts = kin_info[_Vars.sqrts]
 
     # eta = y for massless particles
@@ -417,9 +412,6 @@
 DY_2L = _Process(
     "DY_2L",
     "DY W or Z -> 2 leptons ",
-<<<<<<< HEAD
-    accepted_variables=(_Vars.y, _Vars.eta, _Vars.abs_eta, _Vars.m_W2, _Vars.m_Z2, _Vars.sqrts),
-=======
     accepted_variables=(
         _Vars.y,
         _Vars.eta,
@@ -429,7 +421,6 @@
         _Vars.sqrts,
         _Vars.abs_eta,
     ),
->>>>>>> 13fda2ad
     xq2map_function=_dyboson_xq2map,
 )
 
