--- conflicted
+++ resolved
@@ -252,11 +252,7 @@
     originating from a W boson DY process.
     """
     mass2 = kin_info.get_one_of(_Vars.m_W2, _Vars.m_Z2, _Vars.m_V2, _Vars.m_ll2)
-<<<<<<< HEAD
-    eta = kin_info.get_one_of(_Vars.eta, _Vars.y, _Vars.abs_eta)
-=======
     eta = kin_info.get_one_of(_Vars.eta, _Vars.y, _Vars.abs_eta, _Vars.abs_y)
->>>>>>> fda3d4fe
     sqrts = kin_info[_Vars.sqrts]
 
     # eta = y for massless particles
