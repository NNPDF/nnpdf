# -*- coding: utf-8 -*-
"""
results.py

Tools to obtain theory predictions and basic statistical estimators.
"""
from __future__ import generator_stop

from collections import OrderedDict, namedtuple
from collections.abc import Sequence
import itertools
import logging

import numpy as np
import pandas as pd

from NNPDF import ThPredictions, CommonData, Experiment
from reportengine.checks import require_one, remove_outer, check_not_empty
from reportengine.table import table
from reportengine import collect

from validphys.checks import (
    check_cuts_considered,
    check_pdf_is_montecarlo,
    check_speclabels_different,
    check_two_dataspecs,
)
from validphys.core import DataSetSpec, PDF, DataGroupSpec
from validphys.calcutils import (
    all_chi2, central_chi2, calc_chi2, calc_phi, bootstrap_values
)

log = logging.getLogger(__name__)



class Result: pass


#TODO: Eventually,only one of (NNPDFDataResult, StatsResult) should survive
class NNPDFDataResult(Result):
    """A result fills its values from a libnnpf data object"""
    def __init__(self, dataobj):
        self._central_value = dataobj.get_cv()

    @property
    def central_value(self):
        return self._central_value

    def __len__(self):
        return len(self.central_value)

class StatsResult(Result):
    def __init__(self, stats):
        self.stats = stats

    @property
    def central_value(self):
        return self.stats.central_value()

    @property
    def std_error(self):
        return self.stats.std_error()

class DataResult(NNPDFDataResult):

    def __init__(self, dataobj, covmat, sqrtcovmat):
        super().__init__(dataobj)
        self._covmat = covmat
        self._sqrtcovmat = sqrtcovmat


    @property
    def label(self):
        return "Data"

    @property
    def std_error(self):
        return np.sqrt(np.diag(self.covmat))

    @property
    def covmat(self):
        return self._covmat

    @property
    def sqrtcovmat(self):
        """Lower part of the Cholesky decomposition"""
        return self._sqrtcovmat


class ThPredictionsResult(NNPDFDataResult):

    def __init__(self, dataobj, stats_class, label=None):
        self.stats_class = stats_class
        self.label = label
        self._std_error = dataobj.get_error()
        self._rawdata = dataobj.get_data()
        super().__init__(dataobj)

    @property
    def std_error(self):
        return self._std_error

    @staticmethod
    def make_label(pdf, dataset):
        """Deduce a reasonsble label for the result based on pdf and dataspec"""
        th = dataset.thspec
        if hasattr(pdf,'label'):
            if hasattr(th, 'label'):
                label = ' '.join((pdf.label, th.label))
            else:
                label = pdf.label
        elif hasattr(th, 'label'):
            label = th.label
        else:
            label = ('%s@<Theory %s>' % (pdf, th.id))
        return label


    @classmethod
    def from_convolution(cls, pdf, dataset, loaded_pdf=None, loaded_data=None):
        if loaded_pdf  is None:
            loaded_pdf = pdf.load()
        if loaded_data is None:
            loaded_data = dataset.load()
        th_predictions = ThPredictions(loaded_pdf, loaded_data)


        label = cls.make_label(pdf, dataset)


        return cls(th_predictions, pdf.stats_class, label)

class PositivityResult(StatsResult):
    @classmethod
    def from_convolution(cls, pdf, posset):
        loaded_pdf = pdf.load()
        loaded_pos = posset.load()
        data = loaded_pos.GetPredictions(loaded_pdf)
        stats = pdf.stats_class(data.T)
        return cls(stats)

    @property
    def rawdata(self):
        return self.stats.data

#TODO: finish deprecating all dependencies on this index largely in theorycovmat module
groups_data = collect("data", ("group_dataset_inputs_by_metadata",))

experiments_data = collect("data", ("group_dataset_inputs_by_experiment",))

def groups_index(groups_data):
    """Return a pandas.MultiIndex with levels for group, dataset and point
    respectively, the group is determined by a key in the dataset metadata, and
    controlled by `metadata_group` key in the runcard.

    Example
    -------
    TODO: add example

    """
    records = []
    for group in groups_data:
        for dataset in group.datasets:
            if dataset.cuts:
                data_id = dataset.cuts.load()
            else:
                #No cuts - use all data
                data_id = np.arange(dataset.commondata.ndata, dtype=int)
            for idat in data_id:
                records.append(
                    dict(
                        [('group', str(group.name)),
                         ('dataset', str(dataset.name)),
                         ('id', idat),]))

    columns = ['group', 'dataset', 'id']
    df = pd.DataFrame(records, columns=columns)
    df.set_index(columns, inplace=True)
    return df.index

def experiments_index(experiments_data):
    return groups_index(experiments_data)

def groups_data_values(group_result_table):
    """Returns list of data values for the input groups."""
    data_central_values = group_result_table["data_central"]
    return data_central_values

groups_results = collect(
    "dataset_inputs_results", ("group_dataset_inputs_by_metadata",))

def group_result_table_no_table(groups_results, groups_index):
    """Generate a table containing the data central value, the central prediction,
    and the prediction for each PDF member."""
    result_records = []
    for group_results in groups_results:
        dt, th = group_results
        for index, (dt_central, th_central) in enumerate(zip(dt.central_value, th.central_value)):
            replicas = (('rep_%05d'%(i+1), th_rep) for
                        i, th_rep in enumerate(th._rawdata[index, :]))

            result_records.append(dict([
                                 ('data_central', dt_central),
                                 ('theory_central', th_central),
                                  *replicas
                                 ]))
    if not result_records:
        log.warning("Empty records for group results")
        return pd.DataFrame()
    df =  pd.DataFrame(result_records, columns=result_records[0].keys(),
                       index=groups_index)

    return df

@table
def group_result_table(group_result_table_no_table):
    """Duplicate of group_result_table_no_table but with a table decorator."""
    return group_result_table_no_table

experiment_result_table = collect('group_result_table', ("group_dataset_inputs_by_experiment",))

@table
def group_result_table_68cl(groups_results, group_result_table_no_table: pd.DataFrame, pdf: PDF):
    """Generate a table containing the data central value, the data 68% confidence levels, the central prediction,
    and 68% confidence level bounds of the prediction.
    """
    df = group_result_table_no_table
    # replica data is every columns after central values, transpose for stats class
    replica_data = df.iloc[:, 2:].values.T
    # Use pdf stats class but reshape output to have each row as a data point
    th_unc_array = [level.reshape(-1, 1) for level in pdf.stats_class(replica_data).errorbar68()]
    # concatenate for dataframe construction
    th_unc_array_reshaped = np.concatenate(th_unc_array, axis=1)
    data_unc_array = np.concatenate([i[0].std_error for i in groups_results])
    uncertainties_array = np.c_[data_unc_array, th_unc_array_reshaped]
    df_cl = pd.DataFrame(
        uncertainties_array,
        index=df.index,
        columns=['data uncertainty', 'theory_lower', 'theory_upper'])
    res = pd.concat([df.iloc[:, :2], df_cl], axis=1)
    return res

<<<<<<< HEAD
experiments_covmat_collection = collect(
    'dataset_inputs_covariance_matrix', ("group_dataset_inputs_by_experiment",)
    )

def experiments_covmat_no_table(
    experiments_data, experiments_index, experiments_covmat_collection):
    """Makes the total experiments covariance matrix, which can then
    be reindexed appropriately by the chosen grouping. The covariance
    matrix must first be grouped by experiments to ensure correlations
    within experiments are preserved."""
    data = np.zeros((len(experiments_index), len(experiments_index)))
    df = pd.DataFrame(data, index=experiments_index, columns=experiments_index)
    for experiment, experiment_covmat in zip(
            experiments_data, experiments_covmat_collection):
        name = experiment.name
        df.loc[[name],[name]] = experiment_covmat
    return df

def groups_covmat_no_table(
       experiments_covmat_no_table, experiments_data, groups_index):
    """Export the covariance matrix for the groups. It exports the full
    (symmetric) matrix, with the 3 first rows and columns being:

        - group name

        - dataset name

        - index of the point within the dataset.
    """
    covmat = experiments_covmat_no_table
    # Sorting along dataset axis so we can apply the groups index directly
    covmat = covmat.sort_index(axis=0, level=1)
    covmat = covmat.sort_index(axis=1, level=1)
    sorted_groups_index = groups_index.sortlevel(1)[0]
    df = pd.DataFrame(covmat.values, index=sorted_groups_index, 
                                    columns=sorted_groups_index)
    # Reindexing to fit with groups_index
    df = df.reindex(groups_index, axis=0)
    df = df.reindex(groups_index, axis=1)
    return df

@table
def groups_covmat(groups_covmat_no_table):
    """Duplicate of groups_covmat_no_table but with a table decorator."""
    return groups_covmat_no_table

groups_sqrt_covmat = collect(
    'dataset_inputs_sqrt_covmat',
    ('group_dataset_inputs_by_metadata',)
)

@table
def groups_sqrtcovmat(
        groups_data, groups_index, groups_sqrt_covmat):
    """Like groups_covmat, but dump the lower triangular part of the
    Cholesky decomposition as used in the fit. The upper part indices are set
    to zero.
    """
    data = np.zeros((len(groups_index),len(groups_index)))
    df = pd.DataFrame(data, index=groups_index, columns=groups_index)
    for group, group_sqrt_covmat in zip(
            groups_data, groups_sqrt_covmat):
        name = group.name
        group_sqrt_covmat[np.triu_indices_from(group_sqrt_covmat, k=1)] = 0
        df.loc[[name],[name]] = group_sqrt_covmat
    return df

@table
def groups_invcovmat(
        groups_data, groups_index, groups_covmat_collection):
    """Compute and export the inverse covariance matrix.
    Note that this inverts the matrices with the LU method which is
    suboptimal."""
    data = np.zeros((len(groups_index),len(groups_index)))
    df = pd.DataFrame(data, index=groups_index, columns=groups_index)
    for group, group_covmat in zip(
            groups_data, groups_covmat_collection):
        name = group.name
        #Improve this inversion if this method tuns out to be important
        invcov = la.inv(group_covmat)
        df.loc[[name],[name]] = invcov
    return df


@table
def groups_normcovmat(groups_covmat, groups_data_values):
    """Calculates the grouped experimental covariance matrix normalised to data."""
    df = groups_covmat
    index = df.index
    # Reindexing data so that it is aligned with the covmat
    groups_data_values = groups_data_values.reindex(index)
    groups_data_array = np.array(groups_data_values)
    mat = df/np.outer(groups_data_array, groups_data_array)
    return mat

@table
def groups_corrmat(groups_covmat):
    """Generates the grouped experimental correlation matrix with groups_covmat as input"""
    df = groups_covmat
    covmat = df.values
    diag_minus_half = (np.diagonal(covmat))**(-0.5)
    mat = diag_minus_half[:,np.newaxis]*df*diag_minus_half
    return mat
=======
>>>>>>> fa36b1a1

@table
def closure_pseudodata_replicas(experiments, pdf, nclosure:int,
                                experiments_index, nnoisy:int=0):
    """Generate closure pseudodata replicas from the given pdf.

    nclosure: Number of Level 1 pseudodata replicas.

    nnoisy:   Number of Level 2 replicas generated out of each pseudodata replica.

    The columns of the table are of the form (clos_0, noise_0_n0 ..., clos_1, ...)
    """

    #TODO: Do this somewhere else
    from NNPDF import RandomGenerator
    RandomGenerator.InitRNG(0,0)
    data = np.zeros((len(experiments_index), nclosure*(1+nnoisy)))

    cols = []
    for i in range(nclosure):
        cols += ['clos_%04d'%i, *['noise_%04d_%04d'%(i,j) for j in range(nnoisy)]]


    loaded_pdf = pdf.load()

    for exp in experiments:
        #Since we are going to modify the experiments, we copy them
        #(and work on the copies) to avoid all
        #sorts of weirdness with other providers. We don't want this to interact
        #with DataGroupSpec at all, because it could do funny things with the
        #cache when calling load(). We need to copy this yet again, for each
        # of the noisy replicas.
        closure_exp = Experiment(exp.load())

        #TODO: This is probably computed somewhere else... All this code is
        #very error prone.
        #The predictions are for the unmodified experiment.
        predictions = [ThPredictions(loaded_pdf, d.load()) for d in exp]


        exp_location = experiments_index.get_loc(closure_exp.GetExpName())

        index = itertools.count()
        for i in range(nclosure):
            #Generate predictions with experimental noise, a different for
            #each closure set.
            closure_exp.MakeClosure(predictions, True)
            data[exp_location, next(index)] = closure_exp.get_cv()
            for j in range(nnoisy):
                #If we don't copy, we generate noise on top of the noise,
                #which is not what we want.
                replica_exp = Experiment(closure_exp)
                replica_exp.MakeReplica()

                data[exp_location, next(index)] = replica_exp.get_cv()


    df = pd.DataFrame(data, index=experiments_index,
                      columns=cols)

    return df


def results(
        dataset:(DataSetSpec),
        pdf:PDF,
        covariance_matrix,
        sqrt_covmat
    ):
    """Tuple of data and theory results for a single pdf. The data will have an associated
    covariance matrix, which can include a contribution from the theory covariance matrix which
    is constructed from scale variation. The inclusion of this covariance matrix by default is used
    where available, however this behaviour can be modified with the flag `use_theorycovmat`.

    The theory is specified as part of the dataset.
    A group of datasets is also allowed.
    (as a result of the C++ code layout)."""
    data = dataset.load()
    return (DataResult(data, covariance_matrix, sqrt_covmat),
            ThPredictionsResult.from_convolution(pdf, dataset, loaded_data=data))

def dataset_inputs_results(
        data,
        pdf:PDF,
        dataset_inputs_covariance_matrix,
        dataset_inputs_sqrt_covmat):
    """Like `results` but for a group of datasets"""
    return results(
        data,
        pdf,
        dataset_inputs_covariance_matrix,
        dataset_inputs_sqrt_covmat
        )

#It's better to duplicate a few lines than to complicate the logic of
#``results`` to support this.
#TODO: The above comment doesn't make sense after adding T0. Deprecate this
def pdf_results(
        dataset:(DataSetSpec,  DataGroupSpec),
        pdfs:Sequence,
        covariance_matrix,
        sqrt_covmat):
    """Return a list of results, the first for the data and the rest for
    each of the PDFs."""

    data = dataset.load()
    th_results = []
    for pdf in pdfs:
        th_result = ThPredictionsResult.from_convolution(pdf, dataset,
                                                         loaded_data=data)
        th_results.append(th_result)


    return (DataResult(data, covariance_matrix, sqrt_covmat), *th_results)

@require_one('pdfs', 'pdf')
@remove_outer('pdfs', 'pdf')
def one_or_more_results(dataset:(DataSetSpec, DataGroupSpec),
                        covariance_matrix,
                        sqrt_covmat,
                        pdfs:(type(None), Sequence)=None,
                        pdf:(type(None), PDF)=None):
    """Generate a list of results, where the first element is the data values,
    and the next is either the prediction for pdf or for each of the pdfs.
    Which of the two is selected intelligently depending on the namespace,
    when executing as an action."""
    if pdf:
        return results(dataset, pdf, covariance_matrix, sqrt_covmat)
    else:
        return pdf_results(dataset, pdfs, covariance_matrix, sqrt_covmat)
    raise ValueError("Either 'pdf' or 'pdfs' is required")


Chi2Data = namedtuple('Chi2Data', ('replica_result', 'central_result', 'ndata'))

def abs_chi2_data(results):
    """Return a tuple (member_chi², central_chi², numpoints) for a
    given dataset"""
    data_result, th_result = results

    chi2s = all_chi2(results)

    central_result = central_chi2(results)

    return Chi2Data(th_result.stats_class(chi2s[:, np.newaxis]),
                    central_result, len(data_result))


def dataset_inputs_abs_chi2_data(dataset_inputs_results):
    """Like `abs_chi2_data` but for a group of inputs"""
    return abs_chi2_data(dataset_inputs_results)

def phi_data(abs_chi2_data):
    """Calculate phi using values returned by `abs_chi2_data`.

    Returns tuple of (phi, numpoints)

    For more information on how phi is calculated see Eq.(24) in
    1410.8849
    """
    alldata, central, npoints = abs_chi2_data
    return (np.sqrt((alldata.data.mean() - central)/npoints), npoints)

def dataset_inputs_phi_data(dataset_inputs_abs_chi2_data):
    """Like `phi_data` but for group of datasets"""
    return phi_data(dataset_inputs_abs_chi2_data)

@check_pdf_is_montecarlo
def dataset_inputs_bootstrap_phi_data(
    dataset_inputs_results, bootstrap_samples=500
):
    """Takes the data result and theory prediction given `dataset_inputs` and
    then returns a bootstrap distribution of phi.
    By default `bootstrap_samples` is set to a sensible value (500). However
    a different value can be specified in the runcard.

    For more information on how phi is calculated see `phi_data`
    """
    dt, th = dataset_inputs_results
    diff = np.array(th._rawdata - dt.central_value[:, np.newaxis])
    phi_resample = bootstrap_values(diff, bootstrap_samples,
                                    apply_func=(lambda x, y: calc_phi(y, x)),
                                    args=[dt.sqrtcovmat])
    return phi_resample

@check_pdf_is_montecarlo
def dataset_inputs_bootstrap_chi2_central(dataset_inputs_results, bootstrap_samples=500,
                                      boot_seed=123):
    """Takes the data result and theory prediction given dataset_inputs and
    then returns a bootstrap distribution of central chi2.
    By default `bootstrap_samples` is set to a sensible value (500). However
    a different value can be specified in the runcard.
    """
    dt, th = dataset_inputs_results
    diff = np.array(th._rawdata - dt.central_value[:, np.newaxis])
    cchi2 = lambda x, y: calc_chi2(y, x.mean(axis=1))
    chi2_central_resample = bootstrap_values(diff, bootstrap_samples, boot_seed=boot_seed,
                                             apply_func=(cchi2), args=[dt.sqrtcovmat])
    return chi2_central_resample

#TODO: deprecate this function?
def chi2_breakdown_by_dataset(experiment_results, experiment, t0set,
                              prepend_total:bool=True,
                              datasets_sqrtcovmat=None) -> dict:
    """Return a dict with the central chi² of each dataset in the experiment,
    by breaking down the experiment results. If ``prepend_total`` is True.
    """
    dt, th = experiment_results
    sqrtcovmat = dt.sqrtcovmat
    central_diff = th.central_value - dt.central_value
    d = {}
    if prepend_total:
        d['Total'] = (calc_chi2(sqrtcovmat, central_diff), len(sqrtcovmat))


    #Allow lower level access useful for pseudodata and such.
    #TODO: This is a hack and we should get rid of it.
    if isinstance(experiment, Experiment):
        loaded_exp = experiment
    else:
        loaded_exp = experiment.load()

    #TODO: This is horrible. find a better way to do it.
    if t0set:
        loaded_exp = type(loaded_exp)(loaded_exp)
        loaded_exp.SetT0(t0set.load_T0())

    indmin = indmax = 0

    if datasets_sqrtcovmat is None:
        datasets_sqrtcovmat = (ds.get_sqrtcovmat() for ds in loaded_exp.DataSets())

    for ds, mat  in zip(loaded_exp.DataSets(), datasets_sqrtcovmat):
        indmax += len(ds)
        d[ds.GetSetName()] = (calc_chi2(mat, central_diff[indmin:indmax]), len(mat))
        indmin = indmax
    return d

def _chs_per_replica(chs):
    th, _, l = chs
    return th.data.ravel()/l


@table
def groups_chi2_table(groups_data, pdf, groups_chi2,
                           each_dataset_chi2):
    """Return a table with the chi² to the groups and each dataset in
    the groups."""
    dschi2 = iter(each_dataset_chi2)
    records = []
    for group, groupres in zip(groups_data, groups_chi2):
        stats = chi2_stats(groupres)
        stats['group'] = group.name
        records.append(stats)
        for dataset, dsres in zip(group, dschi2):
            stats = chi2_stats(dsres)
            stats['group'] = dataset.name
            records.append(stats)
    return pd.DataFrame(records)

experiments_chi2_table = collect('groups_chi2_table', ("group_dataset_inputs_by_experiment",))

@check_cuts_considered
@table
def closure_shifts(experiments_index, fit, use_cuts, experiments):
    """Save the differenve between the fitted data and the real commondata
    values.

    Actually shifts is what should be saved in the first place, rather than
    thi confusing fiddling with Commondata, but until we can implement this at
    the C++ level, we just dave it here.
    """
    name, fitpath = fit
    result = np.zeros(len(experiments_index))
    for experiment in experiments:
        for dataset in experiment:
            dspath = fitpath/'filter'/dataset.name
            cdpath = dspath/("DATA_" + dataset.name + ".dat")
            try:
                syspath = next( (dspath/'systypes').glob('*.dat'))
            except StopIteration as e:
                raise FileNotFoundError("No systype "
                "file found in filter folder %s" % (dspath/'systypes')) from e
            cd = CommonData.ReadFile(str(cdpath), str(syspath))
            loc = experiments_index.get_loc((experiment.name, dataset.name))
            result[loc] = cd.get_cv() - dataset.load().get_cv()
    return pd.DataFrame(result, index=experiments_index)


def positivity_predictions_data_result(pdf, posdataset):
    """Return an object containing the values of the positivuty observable."""
    return PositivityResult.from_convolution(pdf, posdataset)

positivity_predictions_for_pdfs = collect(positivity_predictions_data_result, ('pdfs',))

def count_negative_points(possets_predictions):
    """Return the number of replicas with negative predictions for each bin
    in the positivity observable."""
    return np.sum([(r.rawdata < 0).sum(axis=1) for r in possets_predictions], axis=0)


chi2_stat_labels = {
    'central_mean': r'$<\chi^2_{0}>_{data}$',
    'npoints': r'$N_{data}$',
    'perreplica_mean': r'$\left< \chi^2 \right>_{rep,data}$',
    'perreplica_std': r'$\left<std_{rep}(\chi^2)\right>_{data}$',
    'chi2_per_data': r'$\frac{\chi^2}{N_{data}}$'
}

def experiments_chi2_stats(total_experiments_chi2data):
    """Compute several estimators from the chi² for an
    aggregate of experiments:

     - central_mean

     - npoints

     - perreplica_mean

     - perreplica_std

     - chi2_per_data
    """
    rep_data, central_result, npoints = total_experiments_chi2data
    m = central_result.mean()
    rep_mean = rep_data.central_value().mean()
    return OrderedDict([
            ('central_mean'        ,  m),
            ('npoints'             , npoints),
            ('chi2_per_data', m/npoints),
            ('perreplica_mean', rep_mean),
            ('perreplica_std',  rep_data.std_error().mean()),
           ])

def chi2_stats(abs_chi2_data):
    """Compute several estimators from the chi²:

     - central_mean

     - npoints

     - perreplica_mean

     - perreplica_std

     - chi2_per_data
    """
    rep_data, central_result, npoints = abs_chi2_data
    m = central_result.mean()
    rep_mean = rep_data.central_value().mean()
    return OrderedDict([
            ('central_mean'        ,  m),
            ('npoints'             , npoints),
            ('chi2_per_data', m/npoints),
            ('perreplica_mean', rep_mean),
            ('perreplica_std',  rep_data.std_error().mean()),
           ])


@table
def dataset_chi2_table(chi2_stats, dataset):
    """Show the chi² estimators for a given dataset"""
    return pd.DataFrame(chi2_stats, index=[dataset.name])

groups_chi2 = collect("dataset_inputs_abs_chi2_data", ("group_dataset_inputs_by_metadata",))

fits_groups_chi2_data = collect("groups_chi2", ("fits", "fitcontext"))
fits_groups = collect(
    "groups_data", ("fits", "fitcontext",)
)


#TODO: Possibly get rid of the per_point_data parameter and have separate
#actions for absolute and relative tables.
@table
def fits_groups_chi2_table(
    fits_name_with_covmat_label,
    fits_groups,
    fits_groups_chi2_data,
    per_point_data: bool = True,
):
    """A table with the chi2 computed with the theory corresponding to each fit
    for all datasets in the fit, grouped according to a key in the metadata, the
    grouping can be controlled with `metadata_group`.

    If points_per_data is True, the chi² will be shown divided by ndata.
    Otherwise chi² values will be absolute.

    """
    dfs = []
    cols = ("ndata", r"$\chi^2/ndata$") if per_point_data else ("ndata", r"$\chi^2$")
    for label, groups, groups_chi2 in zip(
        fits_name_with_covmat_label, fits_groups, fits_groups_chi2_data
    ):
        records = []
        for group, group_chi2 in zip(groups, groups_chi2):
            mean_chi2 = group_chi2.central_result.mean()
            npoints = group_chi2.ndata
            records.append(dict(group=str(group), npoints=npoints, mean_chi2=mean_chi2))
        df = pd.DataFrame.from_records(
            records, columns=("group", "npoints", "mean_chi2"), index=("group",)
        )
        if per_point_data:
            df["mean_chi2"] /= df["npoints"]
        df.columns = pd.MultiIndex.from_product(([label], cols))
        dfs.append(df)
    res = pd.concat(dfs, axis=1)
    return res

groups_phi = collect("dataset_inputs_phi_data", ("group_dataset_inputs_by_metadata",))
fits_groups_phi = collect("groups_phi", ("fits", "fitcontext"))


@table
def fits_groups_phi_table(
    fits_name_with_covmat_label, fits_groups, fits_groups_phi
):
    """For every fit, returns phi and number of data points for each group of
    datasets, which are grouped according to a key in the metadata. The behaviour
    of the grouping can be controlled with `metadata_group` runcard key.

    """
    dfs = []
    cols = ("ndata", r"$\phi$")
    for label, groups, groups_phi in zip(
        fits_name_with_covmat_label, fits_groups, fits_groups_phi
    ):
        records = []
        for group, (group_phi, npoints) in zip(groups, groups_phi):
            records.append(dict(group=str(group), npoints=npoints, phi=group_phi))
        df = pd.DataFrame.from_records(
            records, columns=("group", "npoints", "phi"), index=("group",)
        )
        df.columns = pd.MultiIndex.from_product(([label], cols))
        dfs.append(df)
    res = pd.concat(dfs, axis=1)
    return res


@table
@check_speclabels_different
def dataspecs_groups_chi2_table(
    dataspecs_speclabel,
    dataspecs_groups,
    dataspecs_groups_chi2_data,
    per_point_data: bool = True,
):
    """Same as fits_groups_chi2_table but for an arbitrary list of dataspecs."""
    return fits_groups_chi2_table(
        dataspecs_speclabel,
        dataspecs_groups,
        dataspecs_groups_chi2_data,
        per_point_data=per_point_data,
    )

# we need this to reorder the datasets correctly, a potentially more satisfactory
# method could be to make a datasets chi2 table which gets collected and concatenated
groups_datasets_chi2_data = collect(
    "each_dataset_chi2", ("group_dataset_inputs_by_metadata",)
)
fits_datasets_chi2_data = collect("groups_datasets_chi2_data", ("fits", "fitcontext"))


@table
def fits_datasets_chi2_table(
    fits_name_with_covmat_label,
    fits_groups,
    fits_datasets_chi2_data,
    per_point_data: bool = True,
):
    """A table with the chi2 for each included dataset in the fits, computed
    with the theory corresponding to the fit. The result are indexed in two
    levels by experiment and dataset, where experiment is the grouping of datasets according to the
    `experiment` key in the PLOTTING info file.  If points_per_data is True, the chi² will be shown
    divided by ndata. Otherwise they will be absolute."""

    cols = ("ndata", r"$\chi^2/ndata$") if per_point_data else ("ndata", r"$\chi^2$")

    dfs = []
    for label, groups, groups_dsets_chi2 in zip(
        fits_name_with_covmat_label, fits_groups, fits_datasets_chi2_data
    ):
        records = []
        for group, dsets_chi2 in zip(groups, groups_dsets_chi2):
            for dataset, chi2 in zip(group.datasets, dsets_chi2):
                ndata = chi2.ndata

                records.append(
                    dict(
                        group=str(group),
                        dataset=str(dataset),
                        npoints=ndata,
                        mean_chi2=chi2.central_result.mean(),
                    )
                )

        df = pd.DataFrame.from_records(
            records,
            columns=("group", "dataset", "npoints", "mean_chi2"),
            index=("group", "dataset"),
        )
        if per_point_data:
            df["mean_chi2"] /= df["npoints"]
        df.columns = pd.MultiIndex.from_product(([label], cols))
        dfs.append(df)
    return pd.concat(dfs, axis=1)

dataspecs_datasets_chi2_data = collect("groups_datasets_chi2_data", ("dataspecs",))


@table
@check_speclabels_different
def dataspecs_datasets_chi2_table(
    dataspecs_speclabel,
    dataspecs_groups,
    dataspecs_datasets_chi2_data,
    per_point_data: bool = True,
):
    """Same as fits_datasets_chi2_table but for arbitrary dataspecs."""
    return fits_datasets_chi2_table(
        dataspecs_speclabel,
        dataspecs_groups,
        dataspecs_datasets_chi2_data,
        per_point_data=per_point_data,
    )


fits_total_chi2_data = collect('dataset_inputs_abs_chi2_data', ('fits', 'fitcontext'))
dataspecs_total_chi2_data = collect('dataset_inputs_abs_chi2_data', ('dataspecs',))

#TODO: Decide what to do with the horrible totals code.
@table
def fits_chi2_table(
        fits_total_chi2_data,
        fits_datasets_chi2_table,
        fits_groups_chi2_table,
        show_total:bool=False):
    """Show the chi² of each and number of points of each dataset and experiment
    of each fit, where experiment is a group of datasets according to the `experiment` key in
    the PLOTTING info file, computed with the theory corresponding to the fit. Dataset that are not
    included in some fit appear as `NaN`
    """
    lvs = fits_groups_chi2_table.index
    #The explicit call to list is because pandas gets confused otherwise
    expanded_index = pd.MultiIndex.from_product((list(lvs), ["Total"]))
    edf = fits_groups_chi2_table.set_index(expanded_index)
    ddf = fits_datasets_chi2_table
    dfs = []
    #TODO: Better way to do the merge preserving the order?
    for lv in lvs:
        dfs.append(pd.concat((edf.loc[lv],ddf.loc[lv]), copy=False, axis=0))
    if show_total:
        total_points = np.array(
            [total_chi2_data.ndata for total_chi2_data in fits_total_chi2_data])
        total_chi = np.array(
            [total_chi2_data.central_result for total_chi2_data in fits_total_chi2_data])
        total_chi /= total_points
        row = np.zeros(len(total_points)*2)
        row[::2] = total_points
        row[1::2] = total_chi
        df = pd.DataFrame(np.atleast_2d(row),
                          columns=fits_groups_chi2_table.columns,
                          index=['Total'])
        dfs.append(df)
        keys = [*lvs, 'Total']
    else:
        keys = lvs

    res = pd.concat(dfs, axis=0, keys=keys)
    return res

@table
def dataspecs_chi2_table(
    dataspecs_total_chi2_data,
    dataspecs_datasets_chi2_table,
    dataspecs_groups_chi2_table,
    show_total: bool = False,
):
    """Same as fits_chi2_table but for an arbitrary list of dataspecs"""
    return fits_chi2_table(
        dataspecs_total_chi2_data,
        dataspecs_datasets_chi2_table,
        dataspecs_groups_chi2_table,
        show_total,
    )


@table
@check_two_dataspecs
def dataspecs_chi2_differences_table(dataspecs, dataspecs_chi2_table):
    """Given two dataspecs, print the chi² (using dataspecs_chi2_table)
    and the difference between the first and the second."""
    df = dataspecs_chi2_table.copy()
    #TODO: Make this mind the number of points somehow
    diff = df.iloc[:,1] - df.iloc[:,3]
    df['difference'] = diff
    return df


def dataset_inputs_chi2_per_point_data(dataset_inputs_abs_chi2_data):
    """Return the total chi²/ndata for all data, specified by dataset_inputs.
    Covariance matrix is fully correlated across datasets, with all known
    correlations.
    """
    return (
        dataset_inputs_abs_chi2_data.central_result / dataset_inputs_abs_chi2_data.ndata
    )


def total_experiments_chi2(dataset_inputs_chi2_per_point_data):
    return dataset_inputs_chi2_per_point_data


@table
@check_not_empty("groups_data")
def perreplica_chi2_table(groups_data, groups_chi2, dataset_inputs_abs_chi2_data):
    """Chi² per point for each replica for each group.
    Also outputs the total chi² per replica.
    The columns come in two levels: The first is the name of the group,
    and the second is the number of points."""

    chs = groups_chi2
    total_chis = np.zeros(
        (len(groups_data) + 1, 1 + len(chs[0].replica_result.error_members()))
    )
    ls = []
    for i, ch in enumerate(chs, 1):
        th, central, l = ch
        total_chis[i] = [central, *th.error_members()]
        ls.append(l)
    total_rep, total_central, total_n = dataset_inputs_abs_chi2_data
    total_chis[0] = [total_central, *total_rep.error_members()]
    total_chis[0] /= total_n
    total_chis[1:, :] /= np.array(ls)[:, np.newaxis]

    columns = pd.MultiIndex.from_arrays(
        (["Total", *[str(exp) for exp in groups_data]], [total_n, *ls]),
        names=["name", "npoints"],
    )
    return pd.DataFrame(total_chis.T, columns=columns)


@table
def theory_description(theoryid):
    """A table with the theory settings."""
    return pd.DataFrame(pd.Series(theoryid.get_description()), columns=[theoryid])

def groups_central_values_no_table(group_result_table_no_table):
    """Returns a theoryid-dependent list of central theory predictions
    for a given group."""
    central_theory_values = group_result_table_no_table["theory_central"]
    return central_theory_values

@table
def groups_central_values(group_result_table):
    """Duplicate of groups_central_values_no_table but takes
    group_result_table rather than groups_central_values_no_table,
    and has a table decorator."""
    central_theory_values = group_result_table["theory_central"]
    return central_theory_values

dataspecs_each_dataset_chi2 = collect("each_dataset_chi2", ("dataspecs",))
each_dataset = collect("dataset", ("data",))
dataspecs_each_dataset = collect("each_dataset", ("dataspecs",))

@table
@check_speclabels_different
def dataspecs_dataset_chi2_difference_table(
    dataspecs_each_dataset, dataspecs_each_dataset_chi2, dataspecs_speclabel):
    r"""Returns a table with difference between the chi2 and the expected chi2
    in units of the expected chi2 standard deviation, given by

        chi2_diff = (\chi2 - N)/sqrt(2N)

    for each dataset for each dataspec.

    """
    dfs = []
    cols = [r"$(\chi^2 - N)/\sqrt{2N}$"]
    for label, datasets, chi2s in zip(
        dataspecs_speclabel, dataspecs_each_dataset, dataspecs_each_dataset_chi2):
        records = []
        for dataset, chi2 in zip(datasets, chi2s):
            ndata = chi2.ndata

            records.append(dict(
                dataset=str(dataset),
                chi2_stat = (chi2.central_result.mean() - ndata)/np.sqrt(2*ndata)
            ))


        df = pd.DataFrame.from_records(records,
                columns=("dataset", "chi2_stat"),
                index = ("dataset",)
            )
        df.columns = pd.MultiIndex.from_product(([label], cols))
        dfs.append(df)
    return pd.concat(dfs, axis=1)


each_dataset_chi2 = collect(abs_chi2_data, ('data',))

pdfs_total_chi2 = collect(dataset_inputs_chi2_per_point_data, ('pdfs',))

#These are convenient ways to iterate and extract varios data from fits
fits_chi2_data = collect(abs_chi2_data, ('fits', 'fitcontext', 'dataset_inputs'))

fits_total_chi2 = collect('dataset_inputs_chi2_per_point_data', ('fits', 'fitcontext'))

fits_total_chi2_for_groups = collect('dataset_inputs_chi2_per_point_data',
                                          ('fits', 'fittheoryandpdf'))

fits_pdf = collect('pdf', ('fits', 'fitpdf'))


groups_data_phi = collect(dataset_inputs_phi_data, ('group_dataset_inputs_by_metadata',))
groups_bootstrap_phi = collect(dataset_inputs_bootstrap_phi_data, ("group_dataset_inputs_by_metadata",))

#Dataspec is so
dataspecs_groups = collect("groups_data", ("dataspecs",))
dataspecs_groups_chi2_data = collect("groups_chi2", ("dataspecs",))
dataspecs_groups_bootstrap_phi = collect('groups_bootstrap_phi', ('dataspecs',))
dataspecs_results = collect('results', ('dataspecs',))
dataspecs_total_chi2 = collect('dataset_inputs_chi2_per_point_data', ('dataspecs',))

dataspecs_speclabel = collect('speclabel', ('dataspecs',), element_default=None)
dataspecs_cuts = collect('cuts', ('dataspecs',))
dataspecs_experiments = collect('experiments', ('dataspecs',))
dataspecs_dataset = collect('dataset', ('dataspecs',))
dataspecs_commondata = collect('commondata', ('dataspecs',))
dataspecs_pdf = collect('pdf', ('dataspecs',))
dataspecs_fit = collect('fit', ('dataspecs',))<|MERGE_RESOLUTION|>--- conflicted
+++ resolved
@@ -241,7 +241,6 @@
     res = pd.concat([df.iloc[:, :2], df_cl], axis=1)
     return res
 
-<<<<<<< HEAD
 experiments_covmat_collection = collect(
     'dataset_inputs_covariance_matrix', ("group_dataset_inputs_by_experiment",)
     )
@@ -345,8 +344,6 @@
     diag_minus_half = (np.diagonal(covmat))**(-0.5)
     mat = diag_minus_half[:,np.newaxis]*df*diag_minus_half
     return mat
-=======
->>>>>>> fa36b1a1
 
 @table
 def closure_pseudodata_replicas(experiments, pdf, nclosure:int,
