# -*- coding: utf-8 -*-
"""
results.py

Tools to obtain theory predictions and basic statistical estimators.
"""
from __future__ import generator_stop

from collections import OrderedDict, namedtuple, Sequence
import itertools
import logging

import numpy as np
import scipy.linalg as la
import pandas as pd

from NNPDF import ThPredictions, CommonData, Experiment
from reportengine.checks import require_one, remove_outer, check_not_empty, make_argcheck, CheckError
from reportengine.table import table
from reportengine import collect

from validphys.checks import assert_use_cuts_true, check_pdf_is_montecarlo
from validphys.core import DataSetSpec, PDF, ExperimentSpec
<<<<<<< HEAD
from validphys.calcutils import all_chi2, central_chi2, calc_chi2, all_chi2_theory, central_chi2_theory
=======
from validphys.calcutils import all_chi2, central_chi2, calc_chi2, calc_phi, bootstrap_values
>>>>>>> dbffc415

log = logging.getLogger(__name__)



class Result: pass


#TODO: Eventually,only one of (NNPDFDataResult, StatsResult) should survive
class NNPDFDataResult(Result):
    """A result fills its values from a libnnpf data object"""
    def __init__(self, dataobj):
        self._central_value = dataobj.get_cv()

    @property
    def central_value(self):
        return self._central_value

    def __len__(self):
        return len(self.central_value)

class StatsResult(Result):
    def __init__(self, stats):
        self.stats = stats

    @property
    def central_value(self):
        return self.stats.central_value()

    @property
    def std_error(self):
        return self.stats.std_error()




class DataResult(NNPDFDataResult):

    def __init__(self, dataobj):
        super().__init__(dataobj)
        self._covmat = dataobj.get_covmat()
        self._sqrtcovmat = dataobj.get_sqrtcovmat()


    @property
    def label(self):
        return "Data"

    @property
    def std_error(self):
        return np.sqrt(np.diag(self.covmat))

    @property
    def covmat(self):
        return self._covmat

    @property
    def sqrtcovmat(self):
        """Lower part of the Cholesky decomposition"""
        return self._sqrtcovmat


class ThPredictionsResult(NNPDFDataResult):

    def __init__(self, dataobj, stats_class, label=None):
        self.stats_class = stats_class
        self.label = label
        self._std_error = dataobj.get_error()
        self._rawdata = dataobj.get_data()
        super().__init__(dataobj)

    @property
    def std_error(self):
        return self._std_error

    @staticmethod
    def make_label(pdf, dataset):
        """Deduce a reasonsble label for the result based on pdf and dataspec"""
        th = dataset.thspec
        if hasattr(pdf,'label'):
            if hasattr(th, 'label'):
                label = ' '.join((pdf.label, th.label))
            else:
                label = pdf.label
        elif hasattr(th, 'label'):
            label = th.label
        else:
            label = ('%s@<Theory %s>' % (pdf, th.id))
        return label


    @classmethod
    def from_convolution(cls, pdf, dataset, loaded_pdf=None, loaded_data=None):
        if loaded_pdf  is None:
            loaded_pdf = pdf.load()
        if loaded_data is None:
            loaded_data = dataset.load()
        th_predictions = ThPredictions(loaded_pdf, loaded_data)


        label = cls.make_label(pdf, dataset)


        return cls(th_predictions, pdf.stats_class, label)

class PositivityResult(StatsResult):
    @classmethod
    def from_convolution(cls, pdf, posset):
        loaded_pdf = pdf.load()
        loaded_pos = posset.load()
        data = loaded_pos.GetPredictions(loaded_pdf)
        stats = pdf.stats_class(data.T)
        return cls(stats)

    @property
    def rawdata(self):
        return self.stats.data

def experiments_index(experiments):
    """Return an empy dataframe with index
       per experiment per dataset per point"""
    records = []
    for exp_index, experiment in enumerate(experiments):
        loaded_exp = experiment.load()
        set_lens = [len(loaded_exp.GetSet(i)) for i in
                    range(len(experiment.datasets))]
        #TODO: This code is very ugly and slow...
        cum_sum = [sum(set_lens[:i+1]) for i in range(len(set_lens))]
        curr_ds_domain = iter(enumerate(cum_sum))
        index_offset = 0
        ds_id, curr_ds_len = next(curr_ds_domain)
        for index in range(cum_sum[-1]):
            if index >= curr_ds_len:
                index_offset = curr_ds_len
                ds_id, curr_ds_len = next(curr_ds_domain)
            dataset = experiment.datasets[ds_id]

            records.append(OrderedDict([
                                 ('experiment', str(experiment.name)),
                                 ('dataset', str(dataset.name)),
                                 ('id', index - index_offset),
                                  ]))

    columns = ['experiment', 'dataset', 'id']
    df = pd.DataFrame(records, columns=columns)
    df.set_index(columns, inplace=True)
    return df.index

def experiments_data(experiment_result_table):
    """Returns list of data values for the input experiments."""
    data_central_values = experiment_result_table["data_central"]
    return data_central_values


#TODO: Use collect to calculate results outside this
@table
def experiment_result_table(experiments, pdf, experiments_index):
    """Generate a table containing the data central value, the central prediction,
    and the prediction for each PDF member."""

    result_records = []
    for exp_index, experiment in enumerate(experiments):
        loaded_exp = experiment.load()



        data_result = DataResult(loaded_exp)
        th_result = ThPredictionsResult.from_convolution(pdf, experiment,
                                                         loaded_data=loaded_exp)


        for index in range(len(data_result.central_value)):
            replicas = (('rep_%05d'%(i+1), th_result._rawdata[index,i]) for
                        i in range(th_result._rawdata.shape[1]))

            result_records.append(OrderedDict([
                                 ('data_central', data_result.central_value[index]),
                                 ('theory_central', th_result.central_value[index]),
                                  *replicas
                                 ]))

    if not result_records:
        log.warn("Empty records for experiment results")
        return pd.DataFrame()
    df =  pd.DataFrame(result_records, columns=result_records[0].keys(),
                       index=experiments_index)

    return df

@table
def experiments_covmat(experiments, experiments_index, t0set):
    """Export the covariance matrix for the experiments. It exports the full
    (symmetric) matrix, with the 3 first rows and columns being:

        - experiment name

        - dataset name

        - index of the point within the dataset.
    """
    data = np.zeros((len(experiments_index),len(experiments_index)))
    df = pd.DataFrame(data, index=experiments_index, columns=experiments_index)
    for experiment in experiments:
        name = experiment.name
        loaded_exp = experiment.load()
        if t0set:
            #Copy data to avoid chaos
            data = type(loaded_exp)(loaded_exp)
            log.debug("Setting T0 predictions for %s" % loaded_exp)
            data.SetT0(t0set.load_t0())
        mat = loaded_exp.get_covmat()
        df.loc[[name],[name]] = mat
    return df

@table
def experiments_sqrtcovmat(experiments, experiments_index, t0set):
    """Like experiments_covmat, but dump the lower triangular part of the
    Cholesky decomposition as used in the fit. The upper part indices are set
    to zero.
    """
    data = np.zeros((len(experiments_index),len(experiments_index)))
    df = pd.DataFrame(data, index=experiments_index, columns=experiments_index)
    for experiment in experiments:
        name = experiment.name
        loaded_exp = experiment.load()
        if t0set:
            #Copy data to avoid chaos
            data = type(loaded_exp)(loaded_exp)
            log.debug("Setting T0 predictions for %s" % loaded_exp)
            data.SetT0(t0set.load_t0())
        mat = loaded_exp.get_sqrtcovmat()
        mat[np.triu_indices_from(mat, k=1)] = 0
        df.loc[[name],[name]] = mat
    return df

@table
def experiments_invcovmat(experiments, experiments_index, t0set):
    """Compute and export the inverse covariance matrix.
    Note that this inverts the matrices with the LU method which is
    suboptimal."""
    data = np.zeros((len(experiments_index),len(experiments_index)))
    df = pd.DataFrame(data, index=experiments_index, columns=experiments_index)
    for experiment in experiments:
        name = experiment.name
        loaded_exp = experiment.load()
        loaded_exp = experiment.load()
        if t0set:
            #Copy data to avoid chaos
            data = type(loaded_exp)(loaded_exp)
            log.debug("Setting T0 predictions for %s" % loaded_exp)
            data.SetT0(t0set.load_t0())
        #Improve this inversion if this method tuns out to be important
        mat = la.inv(loaded_exp.get_covmat())
        df.loc[[name],[name]] = mat
    return df


@table
def experiments_normcovmat(experiments_covmat, experiments_data):
    """Calculates the experimental covariance matrix normalised to data."""
    df = experiments_covmat
    experiments_data_array = np.array(experiments_data)
    mat = df/np.outer(experiments_data_array, experiments_data_array)
    return mat 

@table
def experiments_corrmat(experiments_covmat):
    """Generates the experimental correlation matrix with experiments_covmat as input"""
    df = experiments_covmat
    covmat = df.as_matrix()
    diag_minus_half = (np.diagonal(covmat))**(-0.5)
    mat = diag_minus_half[:,np.newaxis]*df*diag_minus_half
    return mat 

@table
def closure_pseudodata_replicas(experiments, pdf, nclosure:int,
                                experiments_index, nnoisy:int=0):
    """Generate closure pseudodata replicas from the given pdf.

    nclosure: Number of Level 1 pseudodata replicas.

    nnoisy:   Number of Level 2 replicas generated out of each pseudodata replica.

    The columns of the table are of the form (clos_0, noise_0_n0 ..., clos_1, ...)
    """

    #TODO: Do this somewhere else
    from  NNPDF import RandomGenerator
    RandomGenerator.InitRNG(0,0)
    data = np.zeros((len(experiments_index), nclosure*(1+nnoisy)))

    cols = []
    for i in range(nclosure):
        cols += ['clos_%04d'%i, *['noise_%04d_%04d'%(i,j) for j in range(nnoisy)]]


    loaded_pdf = pdf.load()

    for exp in experiments:
        #Since we are going to modify the experiments, we copy them
        #(and work on the copies) to avoid all
        #sorts of weirdness with other providers. We don't want this to interact
        #with ExperimentSpec at all, because it could do funny things with the
        #cache when calling load(). We need to copy this yet again, for each
        # of the noisy replicas.
        closure_exp = Experiment(exp.load())

        #TODO: This is probably computed somewhere else... All this code is
        #very error prone.
        #The predictions are for the unmodified experiment.
        predictions = [ThPredictions(loaded_pdf, d.load()) for d in exp]


        exp_location = experiments_index.get_loc(closure_exp.GetExpName())

        index = itertools.count()
        for i in range(nclosure):
            #Generate predictions with experimental noise, a different for
            #each closure set.
            closure_exp.MakeClosure(predictions, True)
            data[exp_location, next(index)] = closure_exp.get_cv()
            for j in range(nnoisy):
                #If we don't copy, we generate noise on top of the noise,
                #which is not what we want.
                replica_exp = Experiment(closure_exp)
                replica_exp.MakeReplica()

                data[exp_location, next(index)] = replica_exp.get_cv()


    df = pd.DataFrame(data, index=experiments_index,
                      columns=cols)

    return df


def results(dataset:(DataSetSpec), pdf:PDF, t0set:(PDF, type(None))=None):
    """Tuple of data and theory results for a single pdf.
    The theory is specified as part of the dataset.
    An experiment is also allowed.
    (as a result of the C++ code layout)."""

    data = dataset.load()

    if t0set:
        #Copy data to avoid chaos
        data = type(data)(data)
        log.debug("Setting T0 predictions for %s" % dataset)
        data.SetT0(t0set.load_t0())

    return DataResult(data), ThPredictionsResult.from_convolution(pdf, dataset,
                                                 loaded_data=data)

def experiment_results(experiment, pdf:PDF, t0set:(PDF, type(None))=None):
    """Like `results` but for a whole experiment"""
    return results(experiment, pdf, t0set)

#It's better to duplicate a few lines than to complicate the logic of
#``results`` to support this.
#TODO: The above comment doesn't make sense after adding T0. Deprecate this
def pdf_results(dataset:(DataSetSpec,  ExperimentSpec), pdfs:Sequence, t0set:(PDF, type(None))):
    """Return a list of results, the first for the data and the rest for
    each of the PDFs."""

    data = dataset.load()

    if t0set:
        #Copy data to avoid chaos
        data = type(data)(data)
        log.debug("Setting T0 predictions for %s" % dataset)
        data.SetT0(t0set.load_t0())

    th_results = []
    for pdf in pdfs:
        th_result = ThPredictionsResult.from_convolution(pdf, dataset,
                                                         loaded_data=data)
        th_results.append(th_result)


    return (DataResult(data), *th_results)

@require_one('pdfs', 'pdf')
@remove_outer('pdfs', 'pdf')
def one_or_more_results(dataset:(DataSetSpec, ExperimentSpec),
                        pdfs:(type(None), Sequence)=None,
                        pdf:(type(None), PDF)=None,
                        t0set:(PDF, type(None))=None):
    """Generate a list of results, where the first element is the data values,
    and the next is either the prediction for pdf or for each of the pdfs.
    Which of the two is selected intelligently depending on the namespace,
    when executing as an action."""
    if pdf:
        return results(dataset, pdf, t0set)
    else:
        return pdf_results(dataset, pdfs, t0set)
    raise ValueError("Either 'pdf' or 'pdfs' is required")


Chi2Data = namedtuple('Chi2Data', ('replica_result', 'central_result', 'ndata'))

def abs_chi2_data(results):
    """Return a tuple (member_chi², central_chi², numpoints) for a
    given dataset"""
    data_result, th_result = results

    chi2s = all_chi2(results)

    central_result = central_chi2(results)

    return Chi2Data(th_result.stats_class(chi2s[:, np.newaxis]),
                    central_result, len(data_result))


def abs_chi2_data_experiment(experiment_results):
    """Like `abs_chi2_data` but for a whole experiment"""
    return abs_chi2_data(experiment_results)

def phi_data(abs_chi2_data):
    """Calculate phi using values returned by `abs_chi2_data`.

    For more information on how phi is calculated see Eq.(24) in
    1410.8849
    """
    alldata, central, npoints = abs_chi2_data
    return np.sqrt((alldata.data.mean() - central)/npoints)

def phi_data_experiment(abs_chi2_data_experiment):
    """Like `phi_data` but for whole experiment"""
    return phi_data(abs_chi2_data_experiment)

@check_pdf_is_montecarlo
def bootstrap_phi_data_experiment(experiment_results, bootstrap_samples=500):
    """Takes the data result and theory prediction for a given experiment and
    then returns a bootstrap distribution of phi.
    By default `bootstrap_samples` is set to a sensible value (500). However
    a different value can be specified in the runcard.

    For more information on how phi is calculated see `phi_data`
    """
    dt, th = experiment_results
    diff = np.array(th._rawdata - dt.central_value[:, np.newaxis])
    phi_resample = bootstrap_values(diff, bootstrap_samples,
                                    apply_func=(lambda x, y: calc_phi(y, x)),
                                    args=[dt.sqrtcovmat])
    return phi_resample

def chi2_breakdown_by_dataset(experiment_results, experiment, t0set,
                              prepend_total:bool=True,
                              datasets_sqrtcovmat=None) -> dict:
    """Return a dict with the central chi² of each dataset in the experiment,
    by breaking down the experiment results. If ``prepend_total`` is True.
    """
    dt, th = experiment_results
    sqrtcovmat = dt.sqrtcovmat
    central_diff = th.central_value - dt.central_value
    d = {}
    if prepend_total:
        d['Total'] = (calc_chi2(sqrtcovmat, central_diff), len(sqrtcovmat))


    #Allow lower level access useful for pseudodata and such.
    #TODO: This is a hack and we should get rid of it.
    if isinstance(experiment, Experiment):
        loaded_exp = experiment
    else:
        loaded_exp = experiment.load()

    #TODO: This is horrible. find a better way to do it.
    if t0set:
        loaded_exp = type(loaded_exp)(loaded_exp)
        loaded_exp.SetT0(t0set.load_T0())

    indmin = indmax = 0

    if datasets_sqrtcovmat is None:
        datasets_sqrtcovmat = (ds.get_sqrtcovmat() for ds in loaded_exp.DataSets())

    for ds, mat  in zip(loaded_exp.DataSets(), datasets_sqrtcovmat):
        indmax += len(ds)
        d[ds.GetSetName()] = (calc_chi2(mat, central_diff[indmin:indmax]), len(mat))
        indmin = indmax
    return d

def _chs_per_replica(chs):
    th, _, l = chs
    return th.data.ravel()/l


@table
def experiments_chi2_table(experiments, pdf, experiments_chi2,
                           each_dataset_chi2):
    """Return a table with the chi² to the experiments and each dataset on
    the experiments."""
    dschi2 = iter(each_dataset_chi2)
    records = []
    for experiment, expres in zip(experiments, experiments_chi2):
        stats = chi2_stats(expres)
        stats['experiment'] = experiment.name
        records.append(stats)
        for dataset, dsres in zip(experiment, dschi2):
            stats = chi2_stats(dsres)
            stats['experiment'] = dataset.name
            records.append(stats)
    return pd.DataFrame(records)


@table
def correlate_bad_experiments(experiments, replica_data, pdf):
    """Generate a table for each replica with entries
    ("Replica_mean_chi2", "Worst_dataset","Worst_dataset_chi2")."""
    datasets = [ds for exp in experiments for ds in exp.datasets]
    mchi2 = [0.5*(val.training + val.validation) for val in replica_data]

    chs = [_chs_per_replica(abs_chi2_data(results(ds, pdf))) for ds in datasets]
    worst_indexes = np.argmax(chs, axis=0)
    mchi2 = np.mean(chs, axis=0)
    print(worst_indexes)
    worst_values = np.max(chs, axis=0)
    worst_ds = [datasets[i].name for i in worst_indexes]
    v = np.array([mchi2, worst_ds, worst_values])
    print(v)
    df = pd.DataFrame(v.T,
                      index=np.arange(1, len(pdf)),
                      columns=["Replica_mean_chi2", "Worst_dataset",
                      "Worst_dataset_chi2"])
    df.sort_values(df.columns[0], inplace=True, ascending=False)
    return df

@assert_use_cuts_true
@table
def closure_shifts(experiments_index, fit, use_cuts, experiments):
    """Save the differenve between the fitted data and the real commondata
    values.

    Actually shifts is what should be saved in the first place, rather than
    thi confusing fiddling with Commondata, but until we can implement this at
    the C++ level, we just dave it here.
    """
    name, fitpath = fit
    result = np.zeros(len(experiments_index))
    for experiment in experiments:
        for dataset in experiment:
            dspath = fitpath/'filter'/dataset.name
            cdpath = dspath/("DATA_" + dataset.name + ".dat")
            try:
                syspath = next( (dspath/'systypes').glob('*.dat'))
            except StopIteration as e:
                raise FileNotFoundError("No systype "
                "file found in filter folder %s" % (dspath/'systypes')) from e
            cd = CommonData.ReadFile(str(cdpath), str(syspath))
            loc = experiments_index.get_loc((experiment.name, dataset.name))
            result[loc] = cd.get_cv() - dataset.load().get_cv()
    return pd.DataFrame(result, index=experiments_index)




def positivity_predictions(pdf, posdataset):
    """Return an object containing the values of the positivuty observable."""
    return PositivityResult.from_convolution(pdf, posdataset)

positivity_predictions_for_pdfs = collect(positivity_predictions, ('pdfs',))

def count_negative_points(possets_predictions):
    """Return the number of replicas with negative predictions for each bin
    in the positivity observable."""
    return np.sum([(r.rawdata < 0).sum(axis=1) for r in possets_predictions], axis=0)


chi2_stat_labels = {
    'central_mean': r'$<\chi^2_{0}>_{data}$',
    'npoints': r'$N_{data}$',
    'perreplica_mean': r'$\left< \chi^2 \right>_{rep,data}$',
    'perreplica_std': r'$\left<std_{rep}(\chi^2)\right>_{data}$',
    'chi2_per_data': r'$\frac{\chi^2}{N_{data}}$'
}

def chi2_stats(abs_chi2_data):
    """Compute severa estimators from the chi²:

     - central_mean

     - npoints

     - perreplica_mean

     - perreplica_std

     - chi2_per_data
    """
    rep_data, central_result, npoints = abs_chi2_data
    m = central_result.mean()
    rep_mean = rep_data.central_value().mean()
    return OrderedDict([
            ('central_mean'        ,  m),
            ('npoints'             , npoints),
            ('chi2_per_data', m/npoints),
            ('perreplica_mean', rep_mean),
            ('perreplica_std',  rep_data.std_error().mean()),
           ])


@table
def dataset_chi2_table(chi2_stats, dataset):
    """Show the chi² estimators for a given dataset"""
    return pd.DataFrame(chi2_stats, index=[dataset.name])



#TODO: Possibly get rid of the per_point_data parameter and have separate
#actions for absolute and relative tables.
@table
def fits_experiments_chi2_table(fits, fits_experiments, fits_experiment_chi2_data,
                                per_point_data:bool=True):
    """A table with the chi2 for each included experiment in the fits,
    computed with the theory corresponding to each fit.  If points_per_data is
    True, the chi² will be shown divided by ndata.
    Otherwise they will be absolute."""
    dfs = []
    cols = ('ndata', '$\chi^2/ndata$') if per_point_data else ('ndata', '$\chi^2$')
    for fit, experiments, exps_chi2 in zip(fits, fits_experiments, fits_experiment_chi2_data):
        records = []
        for experiment, exp_chi2 in zip(experiments, exps_chi2):
            mean_chi2 = exp_chi2.central_result.mean()
            npoints = exp_chi2.ndata
            records.append(dict(
                experiment=str(experiment),
                npoints=npoints,
                mean_chi2 = mean_chi2

            ))
        df = pd.DataFrame.from_records(records,
                 columns=('experiment', 'npoints', 'mean_chi2'),
                 index = ('experiment', )
             )
        if per_point_data:
            df['mean_chi2'] /= df['npoints']
        df.columns = pd.MultiIndex.from_product(([str(fit)], cols))
        dfs.append(df)
    res =  pd.concat(dfs, axis=1)
    return res

@table
def dataspecs_experiments_chi2_table(dataspecs_speclabel, dataspecs_experiments,
                                     dataspecs_experiment_chi2_data,
                                     per_point_data:bool=True):
    """Same as fits_experiments_chi2_table but for an arbitrary list of dataspecs."""
    return fits_experiments_chi2_table(dataspecs_speclabel,
                                       dataspecs_experiments,
                                       dataspecs_experiment_chi2_data,
                                       per_point_data=per_point_data)


@table
def fits_datasets_chi2_table(fits, fits_experiments, fits_chi2_data,
                             per_point_data:bool=True):
    """A table with the chi2 for each included dataset in the fits, computed
    with the theory corresponding to the fit. The result are indexed in two
    levels by experiment and dataset.  If points_per_data is True,
    the chi² will be shown divided by ndata.
    Otherwise they will be absolute."""

    chi2_it = iter(fits_chi2_data)

    cols = ('ndata', '$\chi^2/ndata$') if per_point_data else ('ndata', '$\chi^2$')

    dfs = []
    for fit, experiments in zip(fits, fits_experiments):
        records = []
        for experiment in experiments:
            for dataset, chi2 in zip(experiment.datasets, chi2_it):
                ndata = chi2.ndata

                records.append(dict(
                    experiment=str(experiment),
                    dataset=str(dataset),
                    npoints=ndata,
                    mean_chi2 = chi2.central_result.mean()
                ))


        df = pd.DataFrame.from_records(records,
                 columns=('experiment', 'dataset', 'npoints', 'mean_chi2'),
                 index = ('experiment', 'dataset')
             )
        if per_point_data:
            df['mean_chi2'] /= df['npoints']
        df.columns = pd.MultiIndex.from_product(([str(fit)], cols))
        dfs.append(df)
    return pd.concat(dfs, axis=1)

@table
def dataspecs_datasets_chi2_table(dataspecs_speclabel, dataspecs_experiments,
                                  dataspecs_chi2_data, per_point_data:bool=True):
    """Same as fits_datasets_chi2_table but for arbitrary dataspecs."""
    return fits_datasets_chi2_table(dataspecs_speclabel, dataspecs_experiments,
                                    dataspecs_chi2_data, per_point_data=per_point_data)


#TODO: Decide what to do with the horrible totals code.
@table
def fits_chi2_table(
        fits_experiments_chi2_table,
        fits_datasets_chi2_table,
        show_total:bool=False):
    """Show the chi² of each and number of points of each dataset and experiment
    of each fit,
    computed with the theory corresponding to the fit. Dataset that are not
    included in some fit appear as "Not Fitted". This is itended for display
    purposes."""
    lvs = fits_experiments_chi2_table.index
    expanded_index = pd.MultiIndex.from_product((lvs, ["Total"]))
    edf = fits_experiments_chi2_table.set_index(expanded_index)
    ddf = fits_datasets_chi2_table
    dfs = []
    #TODO: Better way to do the merge preserving the order?
    for lv in lvs:
        dfs.append(pd.concat((edf.loc[lv],ddf.loc[lv]), copy=False, axis=0))
    if show_total:
        total_points = fits_experiments_chi2_table.iloc[:, 0::2].sum().as_matrix()
        total_chi = (fits_experiments_chi2_table.iloc[:, 0::2].as_matrix() *
                     fits_experiments_chi2_table.iloc[:,1::2].as_matrix()).sum(axis=0)
        total_chi /= total_points
        row = np.zeros(len(total_points)*2)
        row[::2] = total_points
        row[1::2] = total_chi
        df = pd.DataFrame(np.atleast_2d(row),
                          columns=fits_experiments_chi2_table.columns,
                          index=['Total'])
        dfs.append(df)
        keys = [*lvs, 'Total']
    else:
        keys = lvs

    res = pd.concat(dfs, axis=0, keys=keys)
    return res

@table
def dataspecs_chi2_table(
        dataspecs_experiments_chi2_table,
        dataspecs_datasets_chi2_table,
        show_total:bool=False):
    """Same as fits_chi2_table but for an arbitrary list of dataspecs"""
    return fits_chi2_table(dataspecs_experiments_chi2_table,
                           dataspecs_datasets_chi2_table, show_total)

@make_argcheck
def _check_two_dataspecs(dataspecs):
    l = len(dataspecs)
    if l != 2:
        raise CheckError(f"Expecting exactly 2 dataspecs, not {l}")

@table
@_check_two_dataspecs
def dataspecs_chi2_differences_table(dataspecs, dataspecs_chi2_table):
    """Given two dataspecs, print the chi² (using dataspecs_chi2_table)
    and the difference between the first and the second."""
    df = dataspecs_chi2_table.copy()
    #TODO: Make this mind the number of points somehow
    diff = df.iloc[:,1] - df.iloc[:,3]
    df['difference'] = diff
    return df



def total_experiments_chi2(experiments_chi2):
    """Return  the total chi²/ndata for the combination of all
    experiments."""
    val = 0
    n = 0
    for cd in experiments_chi2:
        val += cd.central_result
        n += cd.ndata
    return val/n

@table
@check_not_empty('experiments')
def perreplica_chi2_table(experiments, experiments_chi2):
    """Chi² per point for each replica for each experiment.
    Also outputs the total chi² per replica.
    The columns come in two levels: The first is the name of the experiment,
    and the second is the number of points."""

    chs = experiments_chi2
    total_chis = np.zeros((len(experiments) + 1, 1+ len(chs[0].replica_result.error_members())))
    ls = []
    for i,ch in enumerate(chs, 1):
        th, central, l = ch
        total_chis[i]= [central, *th.error_members()]
        ls.append(l)
    #total_chis/=total_l
    total_chis[0] = np.sum(total_chis[1:,:], axis=0)
    total_n = np.sum(ls)
    total_chis[0]/= total_n
    total_chis[1:,:]/= np.array(ls)[:, np.newaxis]

    columns = pd.MultiIndex.from_arrays(
            (['Total', *[str(exp) for exp in experiments]],
             [total_n, *ls]), names=['name', 'npoints'])
    return pd.DataFrame(total_chis.T, columns =columns)

@table
def theory_description(theoryid):
    """A table with the theory settings."""
    return pd.DataFrame(pd.Series(theoryid.get_description()), columns=[theoryid])

def experiments_central_values(experiment_result_table):
    """Returns a theoryid-dependent list of central theory predictions
    for a given experiment."""
    central_theory_values = experiment_result_table["theory_central"]
    return central_theory_values

<<<<<<< HEAD
=======
theoryids_experiments_central_values = collect(experiments_central_values, ('theoryids',))

@make_argcheck
def check_have_three_theories(theoryids):
    l = len(theoryids)
    if l!=3:
        raise CheckError(f"Expecting exactly 3 theories, but got {l}.")

@table
@check_have_three_theories
def theory_covmat_3pt(theoryids_experiments_central_values, experiments, experiments_index): 
    """Calculates the theory covariance matrix for 3-point scale variations."""
    number_theories = len(theoryids_experiments_central_values)
    central, low, high = np.array(theoryids_experiments_central_values)
    lowdiff  = low - central
    highdiff = high - central
    s = np.zeros((len(central),len(central)))
    s = 0.5*(np.outer(lowdiff,lowdiff) + np.outer(highdiff,highdiff))
    df = pd.DataFrame(s, index=experiments_index, columns=experiments_index)
    return df

@table
def theory_corrmat_3pt(theory_covmat_3pt):
    """Calculates the theory correlation matrix for 3-point scale variations."""
    df = theory_covmat_3pt
    covmat = df.as_matrix()
    diag_minus_half = (np.diagonal(covmat))**(-0.5)
    mat = diag_minus_half[:,np.newaxis]*df*diag_minus_half
    return mat 

@table
def theory_normcovmat_3pt(theory_covmat_3pt, experiments_data):
    """Calculates the theory correlation matrix for 3-point scale variations normalised to data."""
    df = theory_covmat_3pt
    experiments_data_array = np.array(experiments_data)
    mat = df/np.outer(experiments_data_array, experiments_data_array)
    return mat 


experiments_results = collect(experiment_results, ('experiments',))
each_dataset_results = collect(results, ('experiments', 'experiment'))
>>>>>>> dbffc415

experiments_chi2 = collect(abs_chi2_data_experiment, ('experiments',))
each_dataset_chi2 = collect(abs_chi2_data, ('experiments', 'experiment'))

experiments_phi = collect(phi_data_experiment, ('experiments',))
experiments_pdfs_phi = collect('experiments_phi', ('pdfs',))

experiments_bootstrap_phi = collect(bootstrap_phi_data_experiment, ('experiments',))
dataspecs_experiments_bootstrap_phi = collect('experiments_bootstrap_phi', ('dataspecs',))

#These are convenient ways to iterate and extract varios data from fits
fits_chi2_data = collect(abs_chi2_data, ('fits', 'fitcontext', 'experiments', 'experiment'))
fits_experiment_chi2_data = collect('experiments_chi2', ('fits', 'fitcontext'))
fits_total_chi2 = collect('total_experiments_chi2', ('fits', 'fitcontext'))

fits_total_chi2_for_experiments = collect('total_experiment_chi2',
                                          ('fits', 'fittheoryandpdf',
                                           'expspec', 'experiment'))


fits_experiments = collect('experiments', ('fits', 'fitcontext'))
fits_pdf = collect('pdf', ('fits', 'fitpdf'))

#Dataspec is so
dataspecs_results = collect('results', ('dataspecs',))
dataspecs_chi2_data = collect(abs_chi2_data, ('dataspecs', 'experiments', 'experiment'))
dataspecs_experiment_chi2_data = collect('experiments_chi2', ('dataspecs',))
dataspecs_total_chi2 = collect('total_experiments_chi2', ('dataspecs',))

dataspecs_speclabel = collect('speclabel', ('dataspecs',), element_default=None)
dataspecs_cuts = collect('cuts', ('dataspecs',))
dataspecs_experiments = collect('experiments', ('dataspecs',))
dataspecs_dataset = collect('dataset', ('dataspecs',))
dataspecs_commondata = collect('commondata', ('dataspecs',))
dataspecs_pdf = collect('pdf', ('dataspecs',))
dataspecs_fit = collect('fit', ('dataspecs',))<|MERGE_RESOLUTION|>--- conflicted
+++ resolved
@@ -21,11 +21,7 @@
 
 from validphys.checks import assert_use_cuts_true, check_pdf_is_montecarlo
 from validphys.core import DataSetSpec, PDF, ExperimentSpec
-<<<<<<< HEAD
-from validphys.calcutils import all_chi2, central_chi2, calc_chi2, all_chi2_theory, central_chi2_theory
-=======
 from validphys.calcutils import all_chi2, central_chi2, calc_chi2, calc_phi, bootstrap_values
->>>>>>> dbffc415
 
 log = logging.getLogger(__name__)
 
@@ -838,51 +834,6 @@
     central_theory_values = experiment_result_table["theory_central"]
     return central_theory_values
 
-<<<<<<< HEAD
-=======
-theoryids_experiments_central_values = collect(experiments_central_values, ('theoryids',))
-
-@make_argcheck
-def check_have_three_theories(theoryids):
-    l = len(theoryids)
-    if l!=3:
-        raise CheckError(f"Expecting exactly 3 theories, but got {l}.")
-
-@table
-@check_have_three_theories
-def theory_covmat_3pt(theoryids_experiments_central_values, experiments, experiments_index): 
-    """Calculates the theory covariance matrix for 3-point scale variations."""
-    number_theories = len(theoryids_experiments_central_values)
-    central, low, high = np.array(theoryids_experiments_central_values)
-    lowdiff  = low - central
-    highdiff = high - central
-    s = np.zeros((len(central),len(central)))
-    s = 0.5*(np.outer(lowdiff,lowdiff) + np.outer(highdiff,highdiff))
-    df = pd.DataFrame(s, index=experiments_index, columns=experiments_index)
-    return df
-
-@table
-def theory_corrmat_3pt(theory_covmat_3pt):
-    """Calculates the theory correlation matrix for 3-point scale variations."""
-    df = theory_covmat_3pt
-    covmat = df.as_matrix()
-    diag_minus_half = (np.diagonal(covmat))**(-0.5)
-    mat = diag_minus_half[:,np.newaxis]*df*diag_minus_half
-    return mat 
-
-@table
-def theory_normcovmat_3pt(theory_covmat_3pt, experiments_data):
-    """Calculates the theory correlation matrix for 3-point scale variations normalised to data."""
-    df = theory_covmat_3pt
-    experiments_data_array = np.array(experiments_data)
-    mat = df/np.outer(experiments_data_array, experiments_data_array)
-    return mat 
-
-
-experiments_results = collect(experiment_results, ('experiments',))
-each_dataset_results = collect(results, ('experiments', 'experiment'))
->>>>>>> dbffc415
-
 experiments_chi2 = collect(abs_chi2_data_experiment, ('experiments',))
 each_dataset_chi2 = collect(abs_chi2_data, ('experiments', 'experiment'))
 
