--- conflicted
+++ resolved
@@ -142,14 +142,10 @@
     records = []
     for cd in all_commondata:
         records.append(
-<<<<<<< HEAD
-            {'dataset': str(cd), metadata_group: getattr(plotoptions_core.get_info(cd), metadata_group)}
-=======
             {
                 'dataset': str(cd),
                 metadata_group: getattr(plotoptions_core.get_info(cd), metadata_group),
             }
->>>>>>> 22e2a9fb
         )
     df = pd.DataFrame.from_records(records, index='dataset')
     # sort first by grouping alphabetically and then dataset name
@@ -179,18 +175,11 @@
         masked_kitable = kintable.loc[~boolmask]
         xq2fitted = plotoptions_core.get_xq2map(fitted_kintable, info)
         xq2masked = plotoptions_core.get_xq2map(masked_kitable, info)
-<<<<<<< HEAD
-        return XQ2Map(info.experiment, commondata, xq2fitted, xq2masked, group_name)
-    fitted_kintable = plotoptions_core.get_xq2map(kintable, info)
-    empty = (np.array([]), np.array([]))
-    return XQ2Map(info.experiment, commondata, fitted_kintable, empty, group_name)
-=======
     else:
         xq2fitted = plotoptions_core.get_xq2map(kintable, info)
         xq2masked = (np.array([]), np.array([]))
 
     return XQ2Map(info.experiment, commondata, xq2fitted, xq2masked, group_name)
->>>>>>> 22e2a9fb
 
 
 dataset_inputs_by_groups_xq2map = collect(
