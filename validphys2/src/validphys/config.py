--- conflicted
+++ resolved
@@ -1305,16 +1305,12 @@
         it reportengine detects a conflict in the `dataset` key.
         """
         return spec
-<<<<<<< HEAD
-    
+
+    def parse_added_filter_rules(self, rules: (list, type(None)) = None):
+        return rules
+
     @freeze_args
     @functools.lru_cache
-=======
-
-    def parse_added_filter_rules(self, rules: (list, type(None)) = None):
-        return rules
-
->>>>>>> 0a1446a5
     def produce_rules(
         self,
         theoryid,
