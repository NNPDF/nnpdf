--- conflicted
+++ resolved
@@ -179,46 +179,6 @@
     sqr_threshold = norm_threshold**2
     d = np.sqrt(np.diag(covmat))[:, np.newaxis]
     corr = covmat / d / d.T
-<<<<<<< HEAD
-    e_val, e_vec = la.eigh(corr)
-    if 1 / e_val[0] <= sqr_threshold: # eigh gives eigenvals in ascending order
-        return covmat
-    new_e_val = np.clip(e_val, a_min=1/sqr_threshold, a_max=None)
-    return ((e_vec * new_e_val) @ e_vec.T) * d * d.T
-
-def regularize_l2(sqrtcov, norm_threshold=4):
-    r"""Return a regularized version of `sqrtcov`.
-
-    Given `sqrtcov` an (N, nsys) matrix, such that it's
-    gram matrix is the covariance matrix (`covmat = sqrtcov@sqrtcov.T`), first
-    decompose it like ``sqrtcov = D@A``, where `D` is a positive diagonal matrix
-    of standard deviations and `A` is the "square root" of the correlation
-    matrix, ``corrmat = A@A.T``. Then produce a new version of `A` which removes
-    the unstable behaviour and assemble a new square root covariance matrix,
-    which is returned.
-
-    The stability condition is controlled by `norm_threshold`. It is
-
-    .. math::
-
-        \left\Vert A+ \right\Vert_L2
-        \leq \frac{1}{norm_threshold}
-
-    A+ is the pseudoinverse of A, `norm_threshold` roughly corresponds to the
-    sqrt of the maximimum relative uncertainty in any systematic.
-
-    Parameters
-    ----------
-
-    sqrtcov : 2d array
-        An (N, nsys) matrix specifying the uncertainties.
-    norm_threshold : float
-        The tolerance for the regularization.
-
-    Returns
-    -------
-
-=======
     # eigh gives eigenvals in ascending order
     e_val, e_vec = la.eigh(corr)
     # if eigenvalues are close to zero, can be negative
@@ -266,7 +226,6 @@
     Returns
     -------
 
->>>>>>> 6c105624
     newsqrtcov : 2d array
         A regularized version of `sqrtcov`.
     """
