--- conflicted
+++ resolved
@@ -90,12 +90,8 @@
     return s
 
 @_check_correct_theory_combination
-<<<<<<< HEAD
 def theory_covmat_no_table(theoryids_experiments_central_values_no_table, experiments_index, theoryids, fivetheories:(str, type(None)) = None):
-=======
-def theory_covmat(theoryids_experiments_central_values, experiments_index, theoryids,
-                  fivetheories:(str, type(None)) = None):
->>>>>>> cc6e55a1
+
     """Calculates the theory covariance matrix for scale variations.
     The matrix is a dataframe indexed by experiments_index."""
     s = make_scale_var_covmat(theoryids_experiments_central_values_no_table)
