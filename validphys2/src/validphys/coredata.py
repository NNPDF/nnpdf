--- conflicted
+++ resolved
@@ -72,11 +72,7 @@
     xgrid: np.ndarray
     sigma: pd.DataFrame
     data_index: pd.Series
-<<<<<<< HEAD
-    convolution_types: tuple[str] = None
-=======
     convolution_types: Optional[tuple[str]] = None
->>>>>>> e54aca39
     metadata: dict = dataclasses.field(default_factory=dict, repr=False)
     protected: bool = False
     legacy: bool = False
