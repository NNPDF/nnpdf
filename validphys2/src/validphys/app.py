--- conflicted
+++ resolved
@@ -37,13 +37,7 @@
              'validphys.paramfits.plots',
              'validphys.theorycovariance',
              'validphys.replica_selector',
-<<<<<<< HEAD
-             'reportengine.report',
              'validphys.theorycovariance',
-             'validphys.theorycovariance',
-             'validphys.replica_selector',
-=======
->>>>>>> b5fa37b6
              'reportengine.report'
             ]
 
