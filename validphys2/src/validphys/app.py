--- conflicted
+++ resolved
@@ -23,7 +23,6 @@
 
 
 providers = [
-<<<<<<< HEAD
              'validphys.results',
              'validphys.pdfgrids',
              'validphys.pdfplots',
@@ -46,27 +45,6 @@
              'validphys.closure',
              'reportengine.report'
             ]
-=======
-    'validphys.results',
-    'validphys.pdfgrids',
-    'validphys.pdfplots',
-    'validphys.dataplots',
-    'validphys.fitdata',
-    'validphys.arclength',
-    'validphys.sumrules',
-    'validphys.reweighting',
-    'validphys.kinematics',
-    'validphys.correlations',
-    'validphys.chi2grids',
-    'validphys.eff_exponents',
-    'validphys.paramfits.dataops',
-    'validphys.paramfits.plots',
-    'validphys.theorycovariance',
-    'validphys.replica_selector',
-    'validphys.MCgen_checks',
-    'validphys.closure',
-    'reportengine.report']
->>>>>>> 79d932dd
 
 log = logging.getLogger(__name__)
 
