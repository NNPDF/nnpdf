--- conflicted
+++ resolved
@@ -47,12 +47,9 @@
              'validphys.pseudodata',
              'validphys.renametools',
              'validphys.covmats',
-<<<<<<< HEAD
              'validphys.hyperoptplot',
-=======
              'validphys.deltachi2',
->>>>>>> dcf3866f
-             'reportengine.report'
+             'reportengine.report',
             ]
 
 log = logging.getLogger(__name__)
