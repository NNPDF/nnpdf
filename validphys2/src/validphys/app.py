--- conflicted
+++ resolved
@@ -42,12 +42,8 @@
              'validphys.theorycovariance.tests',
              'validphys.replica_selector',
              'validphys.MCgen_checks',
-<<<<<<< HEAD
              # currently broken - will fix in NNPDF/nnpdf#511
-             # 'validphys.closure',
-=======
-             'validphys.closuretest',
->>>>>>> 172748c9
+             'validphys.closure',
              'validphys.theoryinfo',
              'reportengine.report'
             ]
