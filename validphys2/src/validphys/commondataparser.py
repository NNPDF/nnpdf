"""
This module implements parsers for commondata and its associated metadata and uncertainties files
into useful structures that can be fed to the main :py:class:`validphys.coredata.CommonData` class.

A CommonData file is completely defined by a dataset name
(which defines the folder in which the information is)
and observable name (which defines the specific data, fktables and plotting settings to read).

<experiment>_<process>_<energy>{_<extras>}_<observable>

Where the folder name is ``<experiment>_<process>_<energy>{_<extras>}``

The definition of all information for a given dataset (and all its observable) is in the
``metadata.yaml`` file and its ``implemented_observables``.


This module defines a number of parsers using the ``validobj`` library.

The full ``metadata.yaml`` is read as a ``SetMetaData`` object
which contains a list of ``ObservableMetaData``.
These ``ObservableMetaData`` are the "datasets" of NNPDF for all intents and purposes.
The parent ``SetMetaData`` collects some shared variables such as the version of the dataset,
arxiv, inspire or hepdata ids, the folder in which the data is, etc.

The main class in this module is thus ``ObservableMetaData`` which holds _all_ information
about the particular dataset-observable that we are interested in (and a reference to its parent).

Inside the ``ObservableMetaData`` we can find:
    - ``TheoryMeta``: contains the necessary information to read the (new style) fktables
    - ``KinematicsMeta``: containins metadata about the kinematics
    - ``PlottingOptions``: plotting style and information for validphys
    - ``Variant``: variant to be used 

The CommonMetaData defines how the CommonData file is to be loaded,
by modifying the CommonMetaData using one of the loaded Variants one can change the resulting
:py:class:`validphys.coredata.CommonData` object.
"""
import dataclasses
from functools import cached_property
import logging
from operator import attrgetter
from pathlib import Path
from typing import Any, Dict, Optional

import pandas as pd
from validobj import ValidationError, parse_input
from validobj.custom import Parser

from reportengine.compat import yaml
from validphys.coredata import KIN_NAMES, CommonData
<<<<<<< HEAD
from validphys.plotoptions.plottingoptions import PlottingOptions
=======
from validphys.plotoptions.plottingoptions import PlottingOptions, labeler_functions
>>>>>>> 87550a59
from validphys.utils import parse_yaml_inp

EXT = "pineappl.lz4"
_INDEX_NAME = "entry"

log = logging.getLogger(__name__)

KINLABEL_LATEX = {
    "DIJET": ("\\eta", "$\\m_{1,2} (GeV)", "$\\sqrt{s} (GeV)"),
    "DIS": ("$x$", "$Q^2 (GeV^2)$", "$y$"),
    "DYP": ("$y$", "$M^2 (GeV^2)$", "$\\sqrt{s} (GeV)$"),
    "EWJ_JPT": ("$p_T (GeV)$", "$M^2 (GeV^2)$", "$\\sqrt{s} (GeV)$"),
    "EWJ_JRAP": ("$\\eta/y$", "$M^2 (GeV^2)$", "$\\sqrt{s} (GeV)$"),
    "EWJ_MLL": ("$M_{ll} (GeV)$", "$M_{ll}^2 (GeV^2)$", "$\\sqrt{s} (GeV)$"),
    "EWJ_PT": ("$p_T (GeV)$", "$M^2 (GeV^2)$", "$\\sqrt{s} (GeV)$"),
    "EWJ_PTRAP": ("$\\eta/y$", "$p_T^2 (GeV^2)$", "$\\sqrt{s} (GeV)$"),
    "EWJ_RAP": ("$\\eta/y$", "$M^2 (GeV^2)$", "$\\sqrt{s} (GeV)$"),
    "EWK_MLL": ("$M_{ll} (GeV)$", "$M_{ll}^2 (GeV^2)$", "$\\sqrt{s} (GeV)$"),
    "EWK_PT": ("$p_T$ (GeV)", "$M^2 (GeV^2)$", "$\\sqrt{s} (GeV)$"),
    "EWK_PTRAP": ("$\\eta/y$", "$p_T^2 (GeV^2)$", "$\\sqrt{s} (GeV)$"),
    "EWK_RAP": ("$\\eta/y$", "$M^2 (GeV^2)$", "$\\sqrt{s} (GeV)$"),
    "EWK_RAP_ASY": ("$\\eta/y$", "$M^2 (GeV^2)$", "$\\sqrt{s} (GeV)$"),
    "HIG_RAP": ("$y$", "$M_H^2 (GeV^2)$", "$\\sqrt{s} (GeV)$"),
    "HQP_MQQ": ("$M^{QQ} (GeV)$", "$\\mu^2 (GeV^2)$", "$\\sqrt{s} (GeV)$"),
    "HQP_PTQ": ("$p_T^Q (GeV)$", "$\\mu^2 (GeV^2)$", "$\\sqrt{s} (GeV)$"),
    "HQP_PTQQ": ("$p_T^{QQ} (GeV)$", "$\\mu^2 (GeV^2)$", "$\\sqrt{s} (GeV)$"),
    "HQP_YQ": ("$y^Q$", "$\\mu^2 (GeV^2)$", "$\\sqrt{s} (GeV)$"),
    "HQP_YQQ": ("$y^{QQ}$", "$\\mu^2 (GeV^2)$", "$\\sqrt{s} (GeV)$"),
    "INC": ("$0$", "$\\mu^2 (GeV^2)$", "$\\sqrt{s} (GeV)$"),
    "JET": ("$\\eta$", "$p_T^2 (GeV^2)$", "$\\sqrt{s} (GeV)$"),
    "PHT": ("$\\eta_\\gamma$", "$E_{T,\\gamma}^2 (GeV^2)$", "$\\sqrt{s} (GeV)$"),
    "SIA": ("$z$", "$Q^2 (GeV^2)$", "$y$"),
}


@Parser
def ValidPath(path_str: str) -> Path:
    """Parse strings into paths"""
    return Path(path_str)


@dataclasses.dataclass
class Variant:
    """The new commondata format allow the usage of variants
    A variant can overwrite a number of keys, as defined by this dataclass
    """

    data_uncertainties: list[ValidPath]


ValidVariants = Dict[str, Variant]


### Theory metadata
@Parser
def ValidOperation(op_str: Optional[str]) -> str:
    """Ensures that the operation defined in the commondata file is implemented in validphys"""
    if op_str is None:
        op_str = "NONE"
    ret = op_str.upper()
    # TODO: move accepted operations to this module so that the convolution receives an operation to apply
    # instead of an operation to understand
    from validphys.convolution import OP

    if ret not in OP:
        raise ValidationError(f"The operation '{op_str}' is not implemented in validphys")
    return str(ret)


@dataclasses.dataclass
class ValidApfelComb:
    """Some of the grids might have been converted from apfelcomb and introduce hacks.
    These are the allowed hacks:
        - repetition_flag:
            list of fktables which might need to be repeated
            necessary to apply c-factors in compound observables
        - normalization:
            mapping with the single fktables which need to be normalized and the factor
            note that when they are global factors they are promoted to conversion_factor
        - shifts:
            this flag is left here for compatibility purposes but has been moved to TheoryMeta
    """

    repetition_flag: Optional[list[str]] = None
    normalization: Optional[dict] = None
    shifts: Optional[dict] = None


@dataclasses.dataclass
class TheoryMeta:
    """Contains the necessary information to load the associated fktables

    The theory metadata must always contain a key ``FK_tables`` which defines
    the fktables to be loaded.
    The ``FK_tables`` is organized as a double list such that:

    The inner list is concatenated
    In practice these are different fktables that might refer to the same observable but
    that are divided in subgrids for practical reasons.
    The outer list instead are the operands for whatever operation needs to be computed
    in order to match the experimental data.

    In addition there are other flags that can affect how the fktables are read or used:
    - operation: defines the operation to apply to the outer list
    - shifts: mapping with the single fktables and their respective shifts
              useful to create "gaps" so that the fktables and the respective experimental data
              are ordered in the same way (for instance, when some points are missing from a grid)

    Example
    -------
    >>> from validphys.commondataparser import TheoryMeta
    ... from validobj import parse_input
    ... from reportengine.compat import yaml
    ... theory_raw = '''
    ... FK_tables:
    ...   - - fk1
    ...   - - fk2
    ...     - fk3
    ... operation: ratio
    ... apfelcomb:
    ...   repetition_flag:
    ...     - fk3
    ... '''
    ... theory = yaml.safe_load(theory_raw)
    ... parse_input(theory, TheoryMeta)
    TheoryMeta(FK_tables=[['fk1'], ['fk2', 'fk3']], operation='RATIO', shifts = None, conversion_factor=1.0, comment=None, apfelcomb=ValidApfelComb(repetition_flag=['fk3'], normalization=None))

    """

    FK_tables: list[list]
    operation: ValidOperation = "NULL"
    conversion_factor: float = 1.0
    comment: Optional[str] = None
    shifts: Optional[dict] = None
    apfelcomb: Optional[ValidApfelComb] = None
    # The following options are transitional so that the yamldb can be used from the theory
    appl: Optional[bool] = False
    target_dataset: Optional[str] = None

    def __post_init__(self):
        """If a ``shifts`` flag is found in the apfelcomb object, move it outside"""
        if self.apfelcomb is not None:
            if self.apfelcomb.shifts is not None and self.shifts is None:
                self.shifts = self.apfelcomb.shifts
                self.apfelcomb.shifts = None

    def fktables_to_paths(self, grids_folder):
        """Given a source for pineappl grids, constructs the lists of fktables
        to be loaded"""
        ret = []
        for operand in self.FK_tables:
            ret.append([grids_folder / f"{m}.{EXT}" for m in operand])
        return ret

    @classmethod
    def parser(cls, yaml_file):
        """The yaml databases in the server use "operands" instead of "FK_tables" """
        if not yaml_file.exists():
            raise FileNotFoundError(yaml_file)
        meta = yaml.safe_load(yaml_file.read_text())
        # Make sure the operations are upper-cased for compound-compatibility
        meta["operation"] = "NULL" if meta["operation"] is None else meta["operation"].upper()
        if "operands" in meta:
            meta["FK_tables"] = meta.pop("operands")
        return parse_input(meta, cls)


###


### Kinematic data
@dataclasses.dataclass
class ValidVariable:
    """Defines the variables"""

    label: str
    description: str = ""
    units: str = ""

    def full_label(self):
        if self.units:
            return f"{self.label} ({self.units})"
        return self.label

    def apply_label(self, value):
        """Return a string formatted as label = value (units)"""
        tmp = f"{self.label} = {value}"
        if self.units:
            tmp += f" ({self.units})"
        return tmp


@dataclasses.dataclass
class ValidKinematics:
    """Contains the metadata necessary to load the kinematics of the dataset.
    The variables should be a dictionary with the key naming the variable
    and the content complying with the ``ValidVariable`` spec.

    Only the kinematics defined by the key ``kinematic_coverage`` will be loaded,
    which must be three.

    Three shall be the number of the counting and the number of the counting shall be three.
    Four shalt thou not count, neither shalt thou count two,
    excepting that thou then proceedeth to three.
    Once the number three, being the number of the counting, be reached,
    then the kinematics be loaded in the direction of thine validobject.
    """

    file: ValidPath
    variables: Dict[str, ValidVariable]

    def get_label(self, var):
        """For the given variable, return the label as label (unit)
        If the label is an "extra" return the last one
        """
        if var.startswith("extra_"):
            return list(self.variables.values())[-1]
        return self.variables[var].full_label()

    def apply_label(self, var, value):
        """For a given value for a given variable, return the labels
        as label = value (unit)
        If the variable is not include in the list of variables, returns None
        as the variable could've been transformed by a kinematic transformation
        """
        if var not in self.variables:
            return None
        return self.variables[var].apply_label(value)


###


### Observable and dataset definitions
@dataclasses.dataclass
class ObservableMetaData:
    observable_name: str
    observable: dict
    ndata: int
    # Data itself
    kinematics: ValidKinematics
    data_central: ValidPath
    data_uncertainties: list[ValidPath]
    # Plotting options
    plotting: PlottingOptions
    process_type: str
    kinematic_coverage: list[str]
    # Optional data
    theory: Optional[TheoryMeta] = None
    tables: Optional[list] = dataclasses.field(default_factory=list)
    npoints: Optional[list] = dataclasses.field(default_factory=list)
    variants: Optional[ValidVariants] = dataclasses.field(default_factory=dict)
    applied_variant: Optional[str] = None
<<<<<<< HEAD
=======
    ported_from: Optional[str] = None
>>>>>>> 87550a59
    _parent: Optional[
        Any
    ] = None  # Note that an observable without a parent will fail in many different ways

    def __post_init__(self):
        """Small modifications for better compatibility with the rest of validphys"""
        # Since vp will rely on the kinematics being 3 variables,
        # fill the extra with whatever can be found in the kinematics dictionary
        # otherwise just fill with extra_x
        if len(self.kinematic_coverage) < 3:
            unused = list(set(self.kinematics.variables) - set(self.kinematic_coverage))
            diff_to_3 = 3 - len(self.kinematic_coverage)
            if unused:
                self.kinematic_coverage += unused[diff_to_3:]
            else:
                self.kinematic_coverage += [f"extra_{i}" for i in range(diff_to_3)]

        self.process_type = self.process_type.upper()

    def check(self):
        """Various check to apply to the observable before it is used anywhere"""
        # Check that plotting.plot_x is being filled
        if self.plotting.plot_x is None:
            ermsg = f"No variable selected as x-axis in the plot for {self.name}. Please add plotting::plot_x."
            if self.plotting.x is not None:
                ermsg += "If you are using `plotting::x` please change it to `plotting::plot_x`"
            raise ValidationError(ermsg)

        # Ensure that all variables in the kinematic coverage exist
        for var in self.kinematic_coverage:
            if var not in self.kinematics.variables:
                raise ValidationError(
                    f"Variable {var} is in `kinematic_coverage` but not included in `kinematics` for {self.name}"
                )

        if len(self.kinematic_coverage) > 3:
            raise ValidationError(
                "Only a maximum of 3 variables can be used for `kinematic_coverage`"
            )

    def apply_variant(self, variant_name):
        """Return a new instance of this class with the variant applied

        This class also defines how the variant is applied to the commondata
        """
        try:
            variant = self.variants[variant_name]
        except KeyError as e:
            raise ValueError(f"The requested variant does not exist {self.observable_name}") from e

        return dataclasses.replace(
            self, data_uncertainties=variant.data_uncertainties, applied_variant=variant_name
        )

    @property
    def path_data_central(self):
        return self._parent.folder / self.data_central

    @property
    def paths_uncertainties(self):
        return [self._parent.folder / i for i in self.data_uncertainties]

    @property
    def path_kinematics(self):
        return self._parent.folder / self.kinematics.file

    # Properties inherited from parent
    @property
    def nnpdf_metadata(self):
        return self._parent.nnpdf_metadata

    @property
    def setname(self):
        return self._parent.setname

    @property
    def experiment(self):
        return self.setname.split("_")[0]

    @property
    def process(self):
        return self.setname.split("_")[1]

    @property
    def cm_energy(self):
        return self.setname.split("_")[2]

    @property
    def name(self):
        return f"{self.setname}_{self.observable_name}"

    @property
<<<<<<< HEAD
    def kinlabels(self):
        """Return the kinematic labels in the same order as they are set
        in ``kinematic_coverage`` (which in turns follow the key kinematic_coverage
        """
        return [self.kinematics.get_label(i) for i in self.kinematic_coverage]

    @cached_property
    def plotting_options(self):
        """Return the PlottingOptions metadata
=======
    def is_ported_dataset(self):
        """Return True if this is an automatically ported dataset that has not been updated"""
        return self.ported_from is not None and self.applied_variant.startswith("legacy")

    @property
    def kinlabels(self):
        """Return the kinematic labels in the same order as they are set
        in ``kinematic_coverage`` (which in turns follow the key kinematic_coverage)
        If this is a ported dataset, rely on the process type using the legacy labels
        """
        if self.is_ported_dataset:
            proc = self.process_type
            if proc[:3] == "DIS":
                proc = "DIS"
            if proc[:3] == "DYP":
                proc = "DYP"
            return KINLABEL_LATEX.get(proc, proc)
        return [self.kinematics.get_label(i) for i in self.kinematic_coverage]

    def digest_plotting_variable(self, variable):
        """Digest plotting variables in the ``line_by`` or ``figure_by`` fields
        and return the appropiate ``kX`` or other label such that the plotting functions
        of validphys can understand it.

        These might be variables included as part of the kinematics or extra labels
        defined in the plotting dictionary.
        """
        # If it is part of the coverage, just return the relevant KN
        if variable in self.kinematic_coverage:
            fig_idx = self.kinematic_coverage.index(variable)
            return f"k{fig_idx + 1}"

        # If it is not in the coverage, it might be a _known_ extra label
        if self.plotting.extra_labels is not None and variable in self.plotting.extra_labels:
            # In that case return it raw
            return variable

        # Or, it might be a variable that VP knows how to deal with automagically
        if variable in labeler_functions:
            return variable

        raise ValueError(f"Don't know what to do with plotting variable {variable} for {self.name}")

    def _plotting_options_set(self):
        """Set and return the PlottingOptions metadata
>>>>>>> 87550a59

        Fill in missing information that can be learnt from the other variables (xlabel/ylabel)
        or that is shared by the whole dataset.
        """
        if self.plotting.nnpdf31_process is None:
            self.plotting.nnpdf31_process = self.nnpdf_metadata["nnpdf31_process"]

        if self.plotting.experiment is None:
            self.plotting.experiment = self.nnpdf_metadata["experiment"]

        ## Swap variables by the k_idx
        # Internally validphys takes the x/y to be "k1" "k2" or "k3"
        # Therefore, for the time being, swap the actual keys by k1/k2/k3
<<<<<<< HEAD
        used_idx = []
        try:
            x_idx = self.kinematic_coverage.index(self.plotting.plot_x)
            used_idx.append(x_idx)
            self.plotting.x = f"k{x_idx + 1}"

            if self.plotting.x_label is None:
=======
        try:
            x_idx = self.kinematic_coverage.index(self.plotting.plot_x)
            self.plotting.x = f"k{x_idx + 1}"

            if self.plotting.x_label is None and not self.is_ported_dataset:
>>>>>>> 87550a59
                self.plotting.x_label = self.kinematics.get_label(self.plotting.plot_x)

        except ValueError:
            # it is possible that the x value is an "extra", if that's the case continue
            self.plotting.x = self.plotting.plot_x
            self.plotting.x_label = None

        # Swap the `figure_by` and `line_by` variables by k1/k2/k3
        # unless this is something coming from the "extra labels"
        if self.plotting.figure_by is not None:
            new_fig_by = []
            for var in self.plotting.figure_by:
<<<<<<< HEAD
                if var in self.kinematic_coverage:
                    fig_idx = self.kinematic_coverage.index(var)
                    used_idx.append(fig_idx)
                    new_fig_by.append(f"k{fig_idx + 1}")
                elif self.plotting.extra_labels is not None and var in self.plotting.extra_labels:
                    new_fig_by.append(var)
                else:
                    raise ValueError(f"Cannot find {var} in the kinematic coverage or extra labels")

=======
                new_fig_by.append(self.digest_plotting_variable(var))
>>>>>>> 87550a59
            self.plotting.figure_by = new_fig_by

        if self.plotting.line_by is not None:
            new_line_by = []
<<<<<<< HEAD
            for var in self.plotting.figure_by:
                line_idx = self.kinematic_coverage.index(var)
                used_idx.append(line_idx)
                new_line_by.append(f"k{line_idx + 1}")
=======
            for var in self.plotting.line_by:
                new_line_by.append(self.digest_plotting_variable(var))
>>>>>>> 87550a59
            self.plotting.line_by = new_line_by

        return self.plotting

<<<<<<< HEAD
=======
    @cached_property
    def plotting_options(self):
        try:
            return self._plotting_options_set()
        except Exception as e:
            # There are many chances for failure here
            log.error(f"Failure for: {self.name}")
            raise e

>>>>>>> 87550a59

@dataclasses.dataclass
class ValidReference:
    """Holds literature information for the dataset"""

    url: str
    version: Optional[int] = None
<<<<<<< HEAD
=======
    journal: Optional[str] = None
>>>>>>> 87550a59
    tables: list[int] = dataclasses.field(default_factory=list)


@dataclasses.dataclass
class SetMetaData:
    """Metadata of the whole set"""

    setname: str
    version: int
    version_comment: str
    nnpdf_metadata: dict
    implemented_observables: list[ObservableMetaData]
    arXiv: Optional[ValidReference] = None
    iNSPIRE: Optional[ValidReference] = None
    hepdata: Optional[ValidReference] = None
    _folder: Optional[Path] = None

    @property
    def folder(self):
        # TODO: at the moment the folder is set manually by the parser of the metadata
        # since the new commondata is still not installed (or declared in the profile)
        return self._folder
        # return _folder_data / self.setname

    def select_observable(self, obs_name_raw):
        """Check whether the observable is implemented and return said observable"""
        # TODO: should we check that we don't have two observables with the same name?
        obs_name = obs_name_raw.lower().strip()
        for observable in self.implemented_observables:
            if observable.observable_name.lower().strip() == obs_name:
                # Not very happy with this but not sure how to do in a better way?
                observable._parent = self
                observable.check()
                return observable
        return ValueError(f"The selected observable {obs_name} does not exist in {self.setname}")


###


### Parsers
def _parse_data(metadata):
    """Given the metadata defining the commondata,
    returns a dataframe with the right central data loaded

    Parameters
    ----------
    metadata: ObservableMetaData
        instance of ObservableMetaData defining the data to be loaded

    Returns
    -------
    pd.DataFrame
        a dataframe containing the data
    """
    data_file = metadata.path_data_central
    datayaml = yaml.safe_load(data_file.read_text(encoding="utf-8"))
    data_df = pd.DataFrame(
        datayaml["data_central"], index=range(1, metadata.ndata + 1), columns=["data"]
    )
    data_df.index.name = _INDEX_NAME
    return data_df


def _parse_uncertainties(metadata):
    """Given the metadata defining the commondata,
    returns a dataframe with all appropiate uncertainties

    Parameters
    ----------
    metadata: ObservableMetaData
        instance of ObservableMetaData defining the uncertainties to be loaded

    Returns
    -------
    pd.DataFrame
        a dataframe containing the uncertainties
    """
    all_df = []
    for ufile in metadata.paths_uncertainties:
        uncyaml = yaml.safe_load(ufile.read_text())

        mindex = pd.MultiIndex.from_tuples(
            [(k, v["treatment"], v["type"]) for k, v in uncyaml["definitions"].items()],
            names=["name", "treatment", "type"],
        )
        # I'm guessing there will be a better way of doing this than calling  dataframe twice for the same thing?
        final_df = pd.DataFrame(
            pd.DataFrame(uncyaml["bins"]).values.astype(float),
            columns=mindex,
            index=range(1, metadata.ndata + 1),
        )
        final_df.index.name = _INDEX_NAME
        all_df.append(final_df)
    return pd.concat(all_df, axis=1)


def _parse_kinematics(metadata, fill_to_three=True, drop_minmax=True):
    """Given the metadata defining the commondata,
    returns a dataframe with the kinematic information

    Parameters
    ----------
    metadata: ObservableMetaData
        instance of ObservableMetaData defining the kinematics to be loaded

    fill_to_three: bool
        ensure that there are always three columns (repeat the last one) in the kinematics

    Returns
    -------
    pd.DataFrame
        a dataframe containing the kinematics
    """
    kinematics_file = metadata.path_kinematics
    kinyaml = yaml.safe_load(kinematics_file.read_text())

    kin_dict = {}
    for i, dbin in enumerate(kinyaml["bins"]):
        bin_index = i + 1
        for d in dbin.values():
            if d["mid"] is None:
                d["mid"] = 0.5 * (d["max"] + d["min"])

            if drop_minmax:
                # TODO: for now we are dropping min/max information since it didn't exist in the past
                d["min"] = None
                d["max"] = None
            else:
                # If we are not dropping it, ensure that it has something!
                d["min"] = d["min"] if d.get("min") is not None else d["mid"]
                d["max"] = d["max"] if d.get("max") is not None else d["mid"]

        # The old commondata always had 3 kinematic variables and the code sometimes
        # relies on this fact
        # Add a fake one at the end repeating the last one
        if fill_to_three and (ncol := len(dbin)) < 3:
            for i in range(3 - ncol):
                dbin[f"extra_{i}"] = d

        kin_dict[bin_index] = pd.DataFrame(dbin).stack()

    return pd.concat(kin_dict, axis=1, names=[_INDEX_NAME]).swaplevel(0, 1).T


<<<<<<< HEAD
def parse_new_metadata(metadata_file, observable_name, variants=[]):
=======
def parse_new_metadata(metadata_file, observable_name, variant=None):
>>>>>>> 87550a59
    """Given a metadata file in the new format and the specific observable to be read
    load and parse the metadata and select the observable.
    If any variants are selected, apply them.
    """
    # Note: we are re-loading many times the same yaml file, possibly a good target for lru_cache
    set_metadata = parse_yaml_inp(metadata_file, SetMetaData)
    set_metadata._folder = metadata_file.parent

    # Select one observable from the entire metadata
    metadata = set_metadata.select_observable(observable_name)

<<<<<<< HEAD
    # And apply variants
    for variant in variants:
=======
    # And apply variant if given
    if variant is not None:
>>>>>>> 87550a59
        metadata = metadata.apply_variant(variant)

    return metadata


def parse_commondata_new(metadata):
    """

    TODO: update this docstring since now the parse_commondata_new takes the information from
    the metadata, and the name -> split is done outside

    In the current iteration of the commondata, each of the commondata
    (i.e., an observable from a data publication) correspond to one single observable
    inside a folder which is named as "<experiment>_<process>_<energy>_<extra>"
    The observable is defined by a last suffix of the form "_<obs>" so that the full name
    of the dataset is always:

        "<experiment>_<process>_<energy>{_<extra>}_<obs>"

    where <extra> is optional.

    This function right now works under the assumotion that the folder/observable
    is separated in the last _ so that:
        folder_name = <experiment>_<process>_<energy>{_<extra>}
    but note that this convention is still not fully defined.

    This function returns a commondata object constructed by parsing the metadata.

    Once a variant is selected, it can no longer be changed

    Note that this function reproduces `parse_commondata` below, which parses the
    _old_ file format
    """
    # Now parse the data
    data_df = _parse_data(metadata)
    # the uncertainties
    uncertainties_df = _parse_uncertainties(metadata)
    # and the kinematics
    kin_df = _parse_kinematics(metadata)

    # Once we have loaded all uncertainty files, let's check how many sys we have
    nsys = len(
        [i for i in uncertainties_df.columns.get_level_values(0) if not i.startswith("stat")]
    )

    # Backwards-compatibility
    # Finally, create the commondata by merging the dataframes in the old commondata_table

    procname = metadata.process_type  # nnpdf_metadata["nnpdf31_process"]
    kin_df = kin_df[metadata.kinematic_coverage]
    kin_df.columns = KIN_NAMES
    kin_df["process"] = procname

    kin_df = kin_df[["process"] + KIN_NAMES]

    # For the uncertainties, create a simplified version to concatenate
    # and save the systype information
    new_columns = []
    systypes = {"type": [], "name": []}
    for col in uncertainties_df.columns:
        if col[0].startswith("stat"):
            new_columns.append("stat")
        else:
            # if it is syst add the ADD/MULT information
            new_columns.append(col[1])
            systypes["type"].append(col[1])
            systypes["name"].append(col[2])

    uncertainties_df.columns = new_columns

    commondata_table = pd.concat([kin_df, data_df, uncertainties_df], axis=1)
    systype_table = pd.DataFrame(systypes, index=range(1, nsys + 1))
    systype_table.index.name = "sys_index"

    # TODO: Legacy compatibility
    # 1. Add a stat column if it doesn't exist
    # 2. Transform multiplicatie uncertainties into % as it was done in the older version

    if "stat" not in commondata_table:
        commondata_table["stat"] = 0.0

    if "MULT" in commondata_table:
        commondata_table["MULT"] = commondata_table["MULT"].multiply(
            100 / commondata_table["data"], axis="index"
        )

    # TODO: here we are reading the mapping in the reverse order sort to speak
    # so that we only change the cuts at the end of the full implementation
    # once we have the full implementation there won't be any old datasets
    # and thus the filter.yaml will be updated (this is now used in filters.py, __call__)
    names_file = metadata.path_kinematics.parent.parent / "dataset_names.yml"
    names_dict = yaml.YAML().load(names_file)
    legacy_name = metadata.name

    if names_dict is not None:
        for old_name, new_name in names_dict.items():
            var = None
            if not isinstance(new_name, str):
                var = new_name.get("variant")
                new_name = new_name["dataset"]
            if new_name == metadata.name and var == metadata.applied_variant:
                legacy_name = old_name
                break

    return CommonData(
        setname=metadata.name,
        ndata=metadata.ndata,
        commondataproc=procname,
        nkin=3,
        nsys=nsys,
        commondata_table=commondata_table,
        systype_table=systype_table,
        legacy=False,
        legacy_name=legacy_name,
        kin_variables=metadata.kinematic_coverage,
    )


###


def load_commondata(spec):
    """
    Load the data corresponding to a CommonDataSpec object.
    Returns an instance of CommonData
    """
    if spec.legacy:
        commondatafile = spec.datafile
        setname = spec.name
        systypefile = spec.sysfile

        commondata = parse_commondata(commondatafile, systypefile, setname)
    else:
        commondata = parse_commondata_new(spec.metadata)

    return commondata


### Old commondata:
def parse_commondata(commondatafile, systypefile, setname):
    """Parse a commondata file  and a systype file into a CommonData.

    Parameters
    ----------
    commondatafile : file or path to file
    systypefile : file or path to file

    Returns
    -------
    commondata : CommonData
        An object containing the data and information from the commondata
        and systype files.
    """
    # First parse commondata file
    commondatatable = pd.read_csv(commondatafile, sep=r"\s+", skiprows=1, header=None)
    # Remove NaNs
    # TODO: replace commondata files with bad formatting
    # Build header
    commondataheader = ["entry", "process", "kin1", "kin2", "kin3", "data", "stat"]
    nsys = (commondatatable.shape[1] - len(commondataheader)) // 2

    commondataheader += ["ADD", "MULT"] * nsys
    commondatatable.columns = commondataheader
    commondatatable.set_index("entry", inplace=True)
    ndata = len(commondatatable)
    commondataproc = commondatatable["process"][1]
    # Check for consistency with commondata metadata
    cdmetadata = peek_commondata_metadata(commondatafile)
    if (setname, nsys, ndata) != attrgetter("name", "nsys", "ndata")(cdmetadata):
        raise ValueError("Commondata table information does not match metadata")

    # Now parse the systype file
    systypetable = parse_systypes(systypefile)

    # Populate CommonData object
    return CommonData(
        setname=setname,
        ndata=ndata,
        commondataproc=commondataproc,
        nkin=3,
        nsys=nsys,
        commondata_table=commondatatable,
        systype_table=systypetable,
        legacy=True,
    )


def parse_systypes(systypefile):
    """Parses a systype file and returns a pandas dataframe."""
    systypeheader = ["sys_index", "type", "name"]
    try:
        systypetable = pd.read_csv(
            systypefile, sep=r"\s+", names=systypeheader, skiprows=1, header=None
        )
        systypetable.dropna(axis="columns", inplace=True)
    # Some datasets e.g. CMSWCHARMRAT have no systematics
    except pd.errors.EmptyDataError:
        systypetable = pd.DataFrame(columns=systypeheader)

    systypetable.set_index("sys_index", inplace=True)

    return systypetable


@dataclasses.dataclass(frozen=True)
class CommonDataMetadata:
    """Contains metadata information about the data being read"""

    name: str
    nsys: int
    ndata: int
    process_type: str


def peek_commondata_metadata(commondatafilename):
    """Read some of the properties of the commondata object as a CommonData Metadata"""
    with open(commondatafilename) as f:
        try:
            l = f.readline()
            name, nsys_str, ndata_str = l.split()
            l = f.readline()
            process_type_str = l.split()[1]
        except Exception:
            log.error(f"Error processing {commondatafilename}")
            raise

    return CommonDataMetadata(
        name, int(nsys_str), int(ndata_str), get_kinlabel_key(process_type_str)
    )


def get_plot_kinlabels(commondata):
    """Return the LaTex kinematic labels for a given Commondata"""
    key = commondata.process_type

    # TODO: the keys in KINLABEL_LATEX need to be updated for the new commondata
    return KINLABEL_LATEX.get(key, key)


def get_kinlabel_key(process_label):
    """
    Since there is no 1:1 correspondence between latex keys and the old libNNPDF names
    we match the longest key such that the proc label starts with it.
    """
    l = process_label
    try:
        if process_label == "EWK_RAP_ASY":
            # TODO this function is disappearing in this PR
            l = "EWK_RAP"
        return next(k for k in sorted(KINLABEL_LATEX, key=len, reverse=True) if l.startswith(k))
    except StopIteration as e:
        raise ValueError(
            "Could not find a set of kinematic "
            "variables matching  the process %s Check the "
            "labels defined in commondata.cc. " % (l)
        ) from e<|MERGE_RESOLUTION|>--- conflicted
+++ resolved
@@ -48,11 +48,7 @@
 
 from reportengine.compat import yaml
 from validphys.coredata import KIN_NAMES, CommonData
-<<<<<<< HEAD
-from validphys.plotoptions.plottingoptions import PlottingOptions
-=======
 from validphys.plotoptions.plottingoptions import PlottingOptions, labeler_functions
->>>>>>> 87550a59
 from validphys.utils import parse_yaml_inp
 
 EXT = "pineappl.lz4"
@@ -306,10 +302,7 @@
     npoints: Optional[list] = dataclasses.field(default_factory=list)
     variants: Optional[ValidVariants] = dataclasses.field(default_factory=dict)
     applied_variant: Optional[str] = None
-<<<<<<< HEAD
-=======
     ported_from: Optional[str] = None
->>>>>>> 87550a59
     _parent: Optional[
         Any
     ] = None  # Note that an observable without a parent will fail in many different ways
@@ -402,17 +395,6 @@
         return f"{self.setname}_{self.observable_name}"
 
     @property
-<<<<<<< HEAD
-    def kinlabels(self):
-        """Return the kinematic labels in the same order as they are set
-        in ``kinematic_coverage`` (which in turns follow the key kinematic_coverage
-        """
-        return [self.kinematics.get_label(i) for i in self.kinematic_coverage]
-
-    @cached_property
-    def plotting_options(self):
-        """Return the PlottingOptions metadata
-=======
     def is_ported_dataset(self):
         """Return True if this is an automatically ported dataset that has not been updated"""
         return self.ported_from is not None and self.applied_variant.startswith("legacy")
@@ -458,7 +440,6 @@
 
     def _plotting_options_set(self):
         """Set and return the PlottingOptions metadata
->>>>>>> 87550a59
 
         Fill in missing information that can be learnt from the other variables (xlabel/ylabel)
         or that is shared by the whole dataset.
@@ -472,21 +453,11 @@
         ## Swap variables by the k_idx
         # Internally validphys takes the x/y to be "k1" "k2" or "k3"
         # Therefore, for the time being, swap the actual keys by k1/k2/k3
-<<<<<<< HEAD
-        used_idx = []
-        try:
-            x_idx = self.kinematic_coverage.index(self.plotting.plot_x)
-            used_idx.append(x_idx)
-            self.plotting.x = f"k{x_idx + 1}"
-
-            if self.plotting.x_label is None:
-=======
         try:
             x_idx = self.kinematic_coverage.index(self.plotting.plot_x)
             self.plotting.x = f"k{x_idx + 1}"
 
             if self.plotting.x_label is None and not self.is_ported_dataset:
->>>>>>> 87550a59
                 self.plotting.x_label = self.kinematics.get_label(self.plotting.plot_x)
 
         except ValueError:
@@ -499,38 +470,17 @@
         if self.plotting.figure_by is not None:
             new_fig_by = []
             for var in self.plotting.figure_by:
-<<<<<<< HEAD
-                if var in self.kinematic_coverage:
-                    fig_idx = self.kinematic_coverage.index(var)
-                    used_idx.append(fig_idx)
-                    new_fig_by.append(f"k{fig_idx + 1}")
-                elif self.plotting.extra_labels is not None and var in self.plotting.extra_labels:
-                    new_fig_by.append(var)
-                else:
-                    raise ValueError(f"Cannot find {var} in the kinematic coverage or extra labels")
-
-=======
                 new_fig_by.append(self.digest_plotting_variable(var))
->>>>>>> 87550a59
             self.plotting.figure_by = new_fig_by
 
         if self.plotting.line_by is not None:
             new_line_by = []
-<<<<<<< HEAD
-            for var in self.plotting.figure_by:
-                line_idx = self.kinematic_coverage.index(var)
-                used_idx.append(line_idx)
-                new_line_by.append(f"k{line_idx + 1}")
-=======
             for var in self.plotting.line_by:
                 new_line_by.append(self.digest_plotting_variable(var))
->>>>>>> 87550a59
             self.plotting.line_by = new_line_by
 
         return self.plotting
 
-<<<<<<< HEAD
-=======
     @cached_property
     def plotting_options(self):
         try:
@@ -540,7 +490,6 @@
             log.error(f"Failure for: {self.name}")
             raise e
 
->>>>>>> 87550a59
 
 @dataclasses.dataclass
 class ValidReference:
@@ -548,10 +497,7 @@
 
     url: str
     version: Optional[int] = None
-<<<<<<< HEAD
-=======
     journal: Optional[str] = None
->>>>>>> 87550a59
     tables: list[int] = dataclasses.field(default_factory=list)
 
 
@@ -697,11 +643,7 @@
     return pd.concat(kin_dict, axis=1, names=[_INDEX_NAME]).swaplevel(0, 1).T
 
 
-<<<<<<< HEAD
-def parse_new_metadata(metadata_file, observable_name, variants=[]):
-=======
 def parse_new_metadata(metadata_file, observable_name, variant=None):
->>>>>>> 87550a59
     """Given a metadata file in the new format and the specific observable to be read
     load and parse the metadata and select the observable.
     If any variants are selected, apply them.
@@ -713,13 +655,8 @@
     # Select one observable from the entire metadata
     metadata = set_metadata.select_observable(observable_name)
 
-<<<<<<< HEAD
-    # And apply variants
-    for variant in variants:
-=======
     # And apply variant if given
     if variant is not None:
->>>>>>> 87550a59
         metadata = metadata.apply_variant(variant)
 
     return metadata
