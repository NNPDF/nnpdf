--- conflicted
+++ resolved
@@ -48,10 +48,7 @@
     unc_path = data_path.with_name(f"filtered_uncertainties_{setname}.yaml")
     return data_path, unc_path
 
-<<<<<<< HEAD
-=======
-
->>>>>>> 22e2a9fb
+
 def parse_yaml_inp(input_yaml, spec):
     """
     Helper function to parse yaml using the `validobj` library and print
@@ -83,13 +80,9 @@
                 # a given item.
                 line = current_inp.lc.item(wrong_index)[0]
                 current_inp = current_inp[wrong_index]
-<<<<<<< HEAD
-                error_text_lines.append(f"Problem processing list item at line {line} in {input_yaml}:")
-=======
                 error_text_lines.append(
                     f"Problem processing list item at line {line} in {input_yaml}:"
                 )
->>>>>>> 22e2a9fb
             elif hasattr(current_exc, 'unknown'):
                 unknown_lines = []
                 for u in current_exc.unknown:
