"""
Resolve paths to useful objects, and query the existence of different resources
within the specified paths.
"""
import functools
from functools import cached_property
import logging
import mimetypes
import os
import os.path as osp
import pathlib
import pkgutil
import re
import shutil
import sys
import tempfile
from typing import List
import urllib.parse as urls

import requests

from reportengine import filefinder
from reportengine.compat import yaml
<<<<<<< HEAD
from validphys import lhaindex, pineparser
from validphys.commondataparser import parse_new_metadata
=======
from validphys import lhaindex
from validphys.commondataparser import load_commondata_old, parse_new_metadata
>>>>>>> 22e2a9fb
from validphys.core import (
    PDF,
    CommonDataSpec,
    Cuts,
    CutsPolicy,
    DataGroupSpec,
    DataSetSpec,
    FitSpec,
    FKTableSpec,
    HyperscanSpec,
    IntegrabilitySetSpec,
    InternalCutsWrapper,
    PositivitySetSpec,
    TheoryIDSpec,
    peek_commondata_metadata,
)
from validphys.datafiles import legacy_to_new_mapping, path_vpdata
from validphys.utils import generate_path_filtered_data, tempfile_cleaner

log = logging.getLogger(__name__)
NNPDF_DIR = "NNPDF"


class LoaderError(Exception):
    pass


class LoadFailedError(FileNotFoundError, LoaderError):
    pass


class DataNotFoundError(LoadFailedError):
    pass


class SysNotFoundError(LoadFailedError):
    pass


class FKTableNotFound(LoadFailedError):
    pass


class CfactorNotFound(LoadFailedError):
    pass


class CompoundNotFound(LoadFailedError):
    pass


class TheoryNotFound(LoadFailedError):
    pass


class TheoryMetadataNotFound(LoadFailedError):
    pass


class TheoryDataBaseNotFound(LoadFailedError):
    pass


class FitNotFound(LoadFailedError):
    pass


class HyperscanNotFound(LoadFailedError):
    pass


class CutsNotFound(LoadFailedError):
    pass


class PDFNotFound(LoadFailedError):
    pass


class ProfileNotFound(LoadFailedError):
    pass


class RemoteLoaderError(LoaderError):
    pass


class InconsistentMetaDataError(LoaderError):
    pass


def _get_nnpdf_profile(profile_path=None):
    """Returns the NNPDF profile as a dictionary

    If no ``profile_path`` is provided it will be autodiscovered in the following order:

    1. Environment variable $NNPDF_PROFILE_PATH
    2. ${XDG_CONFIG_HOME}/NNPDF/nnprofile.yaml (usually ~/.config/nnprofile)

    Any value not filled by 1 or 2 will then be filled by the default values
    found within the validphys python package `nnporfile_default.yaml`

    If ``nnpdf_share`` is set to the special key ``RELATIVE_TO_PYTHON``
    the python prefix (``Path(sys.prefix)/"share"/"NNPDF"``) will be used

    """
    yaml_reader = yaml.YAML(typ='safe', pure=True)

    home_config = pathlib.Path().home() / ".config"
    config_folder = pathlib.Path(os.environ.get("XDG_CONFIG_HOME", home_config)) / NNPDF_DIR

    # Set all default values
    profile_content = pkgutil.get_data("validphys", "nnprofile_default.yaml")
    profile_dict = yaml_reader.load(profile_content)
    # including the data_path to the validphys package
    profile_dict.setdefault("data_path", path_vpdata)

    # Look at profile path
    if profile_path is None:
        profile_path = os.environ.get("NNPDF_PROFILE_PATH", profile_path)

    # If profile_path is still none and there is a .config/NNPDF/nnprofile.yaml, read that
    if profile_path is None:
        if (config_nnprofile := config_folder / "nnprofile.yaml").exists():
            profile_path = config_nnprofile
        elif (config_nnprofile := config_folder / "nnprofile.yml").exists():
            profile_path = config_nnprofile

    if profile_path is not None:
        with open(profile_path, encoding="utf-8") as f:
            profile_entries = yaml_reader.load(f)
            if profile_entries is not None:
                profile_dict.update(profile_entries)

    nnpdf_share = profile_dict.get("nnpdf_share")
    if nnpdf_share is None:
        if profile_path is not None:
            raise ValueError(
                f"`nnpdf_share` is not set in {profile_path}, please set it, e.g.: nnpdf_share: `.local/share/NNPDF`"
            )
        raise ValueError(
            "`nnpdf_share` not found in validphys, something is very wrong with the installation"
        )

    if nnpdf_share == "RELATIVE_TO_PYTHON":
        nnpdf_share = pathlib.Path(sys.prefix) / "share" / NNPDF_DIR

    # At this point nnpdf_share needs to be a path to somewhere
    nnpdf_share = pathlib.Path(nnpdf_share)

    # Make sure that we expand any ~ or ~<username>
    nnpdf_share = nnpdf_share.expanduser()

    # Make sure we can either write to this directory or it exists
    try:
        nnpdf_share.mkdir(exist_ok=True, parents=True)
    except PermissionError as e:
        raise FileNotFoundError(
            f"{nnpdf_share} does not exist and you haven't got permissions to create it!"
        ) from e

    # Now read all paths and define them as relative to nnpdf_share (unless given as absolute)
    for var in ["results_path", "theories_path", "validphys_cache_path", "hyperscan_path"]:
        # if there are any problems setting or getting these variable erroring out is more than justified
        absolute_var = nnpdf_share / pathlib.Path(profile_dict[var]).expanduser()
        profile_dict[var] = absolute_var.absolute().as_posix()

    return profile_dict


def _use_fit_commondata_old_format_to_new_format(setname, file_path):
    """Reads an old commondata written in the old format
    (e.g., a closure test ran for NNPDF4.0) and creates a new-format version
    in a temporary folder to be read by the commondata.
    Note that this does not modify the fit"""
    if not file_path.exists():
        raise DataNotFoundError(f"Data for {setname} at {file_path} not found")

    # Try loading the data from file_path, using the systypes from there
    # although they are not used
    systypes = next(file_path.parent.glob("systypes/*.dat"))
    commondata = load_commondata_old(file_path, systypes, setname)

    # Export the data central
    new_data_stream = tempfile.NamedTemporaryFile(
        delete=False, prefix=f"filter_{setname}_data", suffix=".yaml", mode="w"
    )
    commondata.export_data(new_data_stream)
    new_data_stream.close()
    data_path = pathlib.Path(new_data_stream.name)

    # Export the uncertainties
    new_unc_stream = tempfile.NamedTemporaryFile(
        delete=False, prefix=f"filter_{setname}_uncertainties", suffix=".yaml", mode="w"
    )
    commondata.export_uncertainties(new_data_stream)
    new_unc_stream.close()
    unc_path = pathlib.Path(new_data_stream.name)
    return data_path, unc_path


class LoaderBase:
    """
    Base class for the NNPDF loader.
    It can take as input a profile dictionary from which all data can be read.
    It is possible to override the datapath and resultpath when the class is instantiated.
    """

    def __init__(self, profile=None):
        if not isinstance(profile, dict):
            # If profile is a path, a str or None, read it from the default path
            profile = _get_nnpdf_profile(profile)

        # Retrieve important paths from the profile if not given
        datapath = pathlib.Path(profile["data_path"])
        theories_path = pathlib.Path(profile["theories_path"])
        resultspath = pathlib.Path(profile["results_path"])

        if not datapath.exists():
            raise LoaderError(f"The data path {datapath} does not exist.")

        # Create the theories and results paths if they don't exist already
        theories_path.mkdir(exist_ok=True, parents=True)
        resultspath.mkdir(exist_ok=True, parents=True)

        # And save them up
        self.datapath = datapath
        self._theories_path = theories_path
        self.resultspath = resultspath
        self._extremely_old_fits = set()
        self.nnprofile = profile

    @property
    def hyperscan_resultpath(self):
        hyperscan_path = pathlib.Path(self.nnprofile["hyperscan_path"])
        hyperscan_path.mkdir(parents=True, exist_ok=True)
        return hyperscan_path

    def _vp_cache(self):
        """Return the vp-cache path, and create it if it doesn't exist"""
        vpcache = pathlib.Path(self.nnprofile['validphys_cache_path'])
        if not vpcache.exists():
            try:
                log.info(f"Creating validphys cache directory: {vpcache}")
                vpcache.mkdir(parents=True, exist_ok=True)
            except Exception as e:
                raise LoaderError("Could not create the cache directory " f"at {vpcache}") from e
        return vpcache


# TODO: Deprecate get methods?
class Loader(LoaderBase):
    """Load various resources from the NNPDF data path."""

    @property
    def available_fits(self):
        try:
            return [p.name for p in self.resultspath.iterdir() if p.is_dir()]
        except OSError:
            return []

    @property
    def available_hyperscans(self):
        try:
            return [p.name for p in self.hyperscan_resultpath.iterdir() if p.is_dir()]
        except OSError:
            return []

    @property
    @functools.lru_cache()
    def available_theories(self):
        """Return a string token for each of the available theories"""
        theory_token = 'theory_'
        return {
            folder.name[len(theory_token) :]
            for folder in self._theories_path.glob(theory_token + '*')
        }

    @property
    @functools.lru_cache()
    def _available_old_datasets(self):
        """Provide all available datasets
        At the moment this means cominbing the new and olf format datasets
        """
        data_str = "DATA_"
        old_commondata_folder = self.commondata_folder.with_name("commondata")
        # We filter out the positivity and integrability sets here
        return {
            file.stem[len(data_str) :]
            for file in old_commondata_folder.glob(f'{data_str}*.dat')
            if not file.stem.startswith((f"{data_str}POS", f"{data_str}INTEG"))
        }

    @property
    @functools.lru_cache()
    def available_datasets(self):
        """Provide all available datasets other then positivitiy and integrability.
        At the moment this only returns old datasets for which we have a translation available
        """
        skip = ("POS", "INTEG")
        old_datasets = [i for i in legacy_to_new_mapping.keys() if not i.startswith(skip)]
        return set(old_datasets)

    @property
    @functools.lru_cache()
    def available_pdfs(self):
        return lhaindex.expand_local_names('*')

    @property
    def commondata_folder(self):
        return self.datapath / 'new_commondata'

    def _use_fit_commondata_old_format_to_old_format(self, basedata, fit):
        """Load pseudodata from a fit where the data was generated in the old format
        and does not exist a new-format version.
        """
        # TODO: deprecated, will be removed
        setname = basedata.name
        log.warning(f"Please update {basedata} to the new format to keep using it")
        datafilefolder = (fit.path / 'filter') / setname
        data_path = datafilefolder / f'FILTER_{setname}.dat'

        if not data_path.exists():
            oldpath = datafilefolder / f'DATA_{setname}.dat'
            if not oldpath.exists():
                raise DataNotFoundError(f"{data_path} is needed with `use_fitcommondata`")

            raise DataNotFoundError(
                f"""This data format: {oldpath} is no longer supported
In order to upgrade it you need to use the script `vp-rebuild-data` with a version of NNPDF < 4.0.9"""
            )
        return data_path

    def check_commondata(
        self,
        setname,
        sysnum=None,
        use_fitcommondata=False,
        fit=None,
        variant=None,
        force_old_format=False,
    ):
        """Prepare the commondata files to be loaded.
        A commondata is defined by its name (``setname``) and the variant (``variant``)

        At the moment both old-format and new-format commondata can be utilized and loaded
        however old-format commondata are deprecated and will be removed in future relases.

        The function ``parse_dataset_input`` in ``config.py`` translates all known old commondata
        into their new names (and variants),
        therefore this function should only receive requestes for new format.

        Any actions trying to requests an old-format commondata from this function will log
        an error message. This error message will eventually become an actual error.
        """
        datafile = None
        metadata_path = None
        old_commondata_folder = self.commondata_folder.with_name("commondata")

<<<<<<< HEAD
    def check_commondata(
        self, setname, sysnum=None, use_fitcommondata=False, fit=None, variant=None
    ):
        if use_fitcommondata:
            if not fit:
                raise LoadFailedError("Must specify a fit when setting use_fitcommondata")
            datafilefolder = (fit.path / 'filter') / setname
            newpath = datafilefolder / f'FILTER_{setname}.dat'
            if not newpath.exists():
                oldpath = datafilefolder / f'DATA_{setname}.dat'
                if not oldpath.exists():
                    raise DataNotFoundError(
                        f"Either {newpath} or {oldpath} are needed with `use_fitcommondata`"
                    )
                # This is to not repeat all the error handling stuff
                basedata = self.check_commondata(setname, sysnum=sysnum)
                basedata_path = basedata.datafile
                cuts = self.check_fit_cuts(basedata, fit=fit)

                if fit not in self._old_commondata_fits:
                    self._old_commondata_fits.add(fit)
                    log.warning(
                        f"Found fit using old commondata export settings: "
                        f"'{fit}'. The commondata that are used in this run "
                        "will be updated now."
                        "Please consider re-uploading it."
                    )
                    log.warning("Points that do not pass the cuts are set to zero!")

                log.info(f"Upgrading filtered commondata. Writing {newpath}")
                rebuild_commondata_without_cuts(oldpath, cuts, basedata_path, newpath)
            datafile = newpath
        else:
            datafile = self.commondata_folder / f'DATA_{setname}.dat'

        if not datafile.exists():
            # TODO: if not old data found, maybe thi sis a new data
            # The new data goes into folder inside `self.commondata_folder`
            # this usually corresponds to <validphys_code>/datafiles/commondata
            setfolder, observable_name = setname.rsplit("_", 1)

            # TODO
            if not self.commondata_folder.with_name("new_commondata").exists():
                raise DataNotFoundError("new_commondata folder missing in this branch!")

            metadata_file = (
                self.commondata_folder.with_name("new_commondata") / setfolder / "metadata.yaml"
            )

            # If the metadata file doesn't exist either, then error out
            if not metadata_file.exists():
                raise DataNotFoundError(
                    f"""The CommonData set {setname} could not be found
as old ({datafile})
or new ({metadata_file})"""
                )

            # Get the instance of ObservableMetaData
            metadata = parse_new_metadata(metadata_file, observable_name, variant=variant)

            return CommonDataSpec(None, None, None, name=setname, metadata=metadata, legacy=False)

=======
        if use_fitcommondata:
            if not fit:
                raise LoadFailedError("Must specify a fit when setting use_fitcommondata")
            # Using commondata generated with a previous fit requires some branching since it depends on
            # 1. Whether the data is now in the new commondata
            # 2. Whether the data was in the old format when it was generated

            # First, load the base commondata which will be used as container and to check point 1
            basedata = self.check_commondata(
                setname, variant=variant, force_old_format=force_old_format, sysnum=sysnum
            )
            # and the possible filename for the new data
            data_path, unc_path = generate_path_filtered_data(fit.path, setname)

            # If this is a legacy set, by definition the data that was written can only be legacy
            if basedata.legacy:
                data_path = self._use_fit_commondata_old_format_to_old_format(basedata, fit)
            elif not data_path.exists():
                # If the data path does not exist, we might be dealing with data generated with
                # the old name, translate the csv into a yaml file that the paraser can understand
                legacy_name = basedata.legacy_name
                old_path = fit.path / "filter" / legacy_name / f"FILTER_{legacy_name}.dat"
                data_path, unc_path = _use_fit_commondata_old_format_to_new_format(
                    setname, old_path
                )

            return basedata.with_modified_data(data_path, uncertainties_file=unc_path)

        # Get data folder and observable name and check for existence
        try:
            if not force_old_format:
                setfolder, observable_name = setname.rsplit("_", 1)
                metadata_path = self.commondata_folder / setfolder / "metadata.yaml"
                force_old_format = not metadata_path.exists()
        except ValueError:
            log.warning(f"Error trying to read {setname}, falling back to the old format reader")
            force_old_format = True

        if not force_old_format:
            # Get the instance of ObservableMetaData
            try:
                metadata = parse_new_metadata(metadata_path, observable_name, variant=variant)
                return CommonDataSpec(setname, metadata)
            except ValueError as e:
                # Before failure, check whetehr this might be an old dataset
                datafile = old_commondata_folder / f"DATA_{setname}.dat"
                if not datafile.exists():
                    raise e

                force_old_format = True
                metadata_path = None

        # Eventually the error log will be replaced by the commented execption
        log.error(
            f"Trying to read {setname} in the old format. Note that this is deprecated and will be removed in future releases"
        )

        # Everything below is deprecated and will be removed in future releases
        if datafile is None:
            datafile = old_commondata_folder / f"DATA_{setname}.dat"

        if not datafile.exists():
            raise DataNotFoundError(
                f"No .dat file found for {setname} and no new data translation found"
            )

>>>>>>> 22e2a9fb
        if sysnum is None:
            sysnum = 'DEFAULT'
        sysfile = old_commondata_folder / "systypes" / f"SYSTYPE_{setname}_{sysnum}.dat"

        if not sysfile.exists():
            raise SysNotFoundError(
                "Could not find systype %s for dataset '%s'. File %s does not exist."
                % (sysnum, setname, sysfile)
            )

        plotfiles = []

        metadata = peek_commondata_metadata(datafile)
        process_plotting_root = old_commondata_folder / f'PLOTTINGTYPE_{metadata.process_type}'
        type_plotting = (
            process_plotting_root.with_suffix('.yml'),
            process_plotting_root.with_suffix('.yaml'),
        )

        data_plotting_root = old_commondata_folder / f'PLOTTING_{setname}'

        data_plotting = (
            data_plotting_root.with_suffix('.yml'),
            data_plotting_root.with_suffix('.yaml'),
        )
        # TODO: What do we do when both .yml and .yaml exist?
        for tp in (type_plotting, data_plotting):
            for p in tp:
                if p.exists():
                    plotfiles.append(p)
        if setname != metadata.name:
            raise InconsistentMetaDataError(
                f"The name found in the CommonData file, {metadata.name}, did "
                f"not match the dataset name, {setname}."
            )

        return CommonDataSpec(
            setname, metadata, legacy=True, datafile=datafile, sysfile=sysfile, plotfiles=plotfiles
        )

    @functools.lru_cache()
    def check_theoryID(self, theoryID):
        theoryID = str(theoryID)
        theopath = self._theories_path / f"theory_{theoryID}"
        if not theopath.exists():
            raise TheoryNotFound(
                "Could not find theory {}. Folder '{}' not found".format(theoryID, theopath)
            )
        return TheoryIDSpec(theoryID, theopath, self.theorydb_file)

    @property
    def theorydb_file(self):
        """Checks theory db file exists and returns path to it"""
        dbpath = self.datapath / 'theory.db'
        if not dbpath.is_file():
            raise TheoryDataBaseNotFound(f"could not find theory.db. File not found at {dbpath}")
        return dbpath

    def get_commondata(self, setname, sysnum):
        """Get a Commondata from the set name and number."""
        # TODO: check where this is used
        # as this might ignore cfactors or variants
        cd = self.check_commondata(setname, sysnum)
        return cd.load()

    #   @functools.lru_cache()
    def check_fktable(self, theoryID, setname, cfac):
        _, theopath = self.check_theoryID(theoryID)
        fkpath = theopath / 'fastkernel' / ('FK_%s.dat' % setname)
        if not fkpath.exists():
            raise FKTableNotFound(
                "Could not find FKTable for set '{}'. File '{}' not found".format(setname, fkpath)
            )

        cfactors = self.check_cfactor(theoryID, setname, cfac)
        return FKTableSpec(fkpath, cfactors)

    def check_fk_from_theory_metadata(self, theory_metadata, theoryID, cfac=None):
        """Load a pineappl fktable in the new commondata forma
        Receives a theory metadata describing the fktables necessary for a given observable
        the theory ID and the corresponding cfactors.
        The cfactors should correspond directly to the fktables, the "compound folder"
        is not supported for pineappl theories. As such, the name of the cfactor is expected to be
            CF_{cfactor_name}_{fktable_name}
        """
        theory = self.check_theoryID(theoryID)
        fklist = theory_metadata.fktables_to_paths(theory.path / "fastkernel")
        op = theory_metadata.operation

        if not cfac or cfac is None:
            fkspecs = [FKTableSpec(i, None, theory_metadata) for i in fklist]
            return fkspecs, op

        cfactors = []
        for operand in theory_metadata.FK_tables:
            tmp = [self.check_cfactor(theoryID, fkname, cfac) for fkname in operand]
            cfactors.append(tuple(tmp))

        fkspecs = [FKTableSpec(i, c, theory_metadata) for i, c in zip(fklist, cfactors)]
        return fkspecs, theory_metadata.operation
<<<<<<< HEAD

    def check_fkyaml(self, name, theoryID, cfac):
        """Load a pineappl fktable in the old commondata format
        Receives a yaml file describing the fktables necessary for a given observable
        the theory ID and the corresponding cfactors.
        The cfactors should correspond directly to the fktables, the "compound folder"
        is not supported for pineappl theories. As such, the name of the cfactor is expected to be
            CF_{cfactor_name}_{fktable_name}
        """
        theory = self.check_theoryID(theoryID)
        if (theory.path / "compound").exists():
            raise LoadFailedError(f"New theories (id=${theoryID}) do not accept compound files")

        fkpath = (theory.yamldb_path / name).with_suffix(".yaml")
        theory_metadata, _ = pineparser.get_yaml_information(fkpath, theory.path)
        return self.check_fk_from_theory_metadata(theory_metadata, theoryID, cfac)
=======
>>>>>>> 22e2a9fb

    def check_compound(self, theoryID, setname, cfac):
        thid, theopath = self.check_theoryID(theoryID)
        compound_spec_path = theopath / 'compound' / ('FK_%s-COMPOUND.dat' % setname)
        try:
            with compound_spec_path.open() as f:
                # Drop first line with comment
                next(f)
                txt = f.read()
        except FileNotFoundError as e:
            msg = "Could not find COMPOUND set '%s' for theory %d: %s" % (setname, int(thid), e)
            raise CompoundNotFound(msg)
        # This is a little bit funny, but is the least amount of thinking...
        yaml_format = 'FK:\n' + re.sub('FK:', ' - ', txt)
        data = yaml.safe_load(yaml_format)
        # we have to split out 'FK_' the extension to get a name consistent
        # with everything else
        try:
            tables = [self.check_fktable(theoryID, name[3:-4], cfac) for name in data['FK']]
        except FKTableNotFound as e:
            raise LoadFailedError(
                f"Incorrect COMPOUND file '{compound_spec_path}'. "
                f"Searching for non-existing FKTable:\n{e}"
            ) from e
        op = data['OP']
        return tuple(tables), op

    def get_fktable(self, theoryID, setname, cfac):
        fkspec = self.check_fktable(theoryID, setname, cfac)
        return fkspec.load()

    def check_cfactor(self, theoryID, setname, cfactors):
        _, theopath = self.check_theoryID(theoryID)
        cf = []
        for cfactor in cfactors:
            cfactorpath = theopath / "cfactor" / f"CF_{cfactor}_{setname}.dat"
            if not cfactorpath.exists():
                msg = (
                    f"Could not find cfactor '{cfactor}' for FKTable {setname}."
                    f"File {cfactorpath} does not exist in {theoryID}"
                )
                raise CfactorNotFound(msg)
            cf.append(cfactorpath)

        return tuple(cf)

    def _check_lagrange_multiplier_set(self, theoryID, setname):
        """Check an integrability or positivity dataset"""
        cd = self.check_commondata(setname, 'DEFAULT')
        th = self.check_theoryID(theoryID)
<<<<<<< HEAD
        if cd.legacy:
            if th.is_pineappl():
                fk, _ = self.check_fkyaml(setname, theoryID, [])
            else:
                fk = self.check_fktable(theoryID, setname, [])
        else:
            fk, _ = self.check_fk_from_theory_metadata(cd.metadata.theory, theoryID)
=======
        fk, _ = self._check_theory_old_or_new(th, cd, [])
>>>>>>> 22e2a9fb
        return cd, fk, th

    def check_posset(self, theoryID, setname, postlambda):
        """Load a positivity dataset"""
        cd, fk, th = self._check_lagrange_multiplier_set(theoryID, setname)
        return PositivitySetSpec(setname, cd, fk, postlambda, th)

    def check_integset(self, theoryID, setname, postlambda):
        """Load an integrability dataset"""
        cd, fk, th = self._check_lagrange_multiplier_set(theoryID, setname)
        return IntegrabilitySetSpec(setname, cd, fk, postlambda, th)

    def get_posset(self, theoryID, setname, postlambda):
        return self.check_posset(theoryID, setname, postlambda).load()

    def check_fit(self, fitname):
        resultspath = self.resultspath
        if fitname != osp.basename(fitname):
            raise FitNotFound(
                f"Could not find fit '{fitname}' in '{resultspath} "
                "because the name doesn't correspond to a valid filename"
            )
        p = resultspath / fitname
        if p.is_dir():
            return FitSpec(fitname, p)
        if not p.is_dir():
            msg = f"Could not find fit '{fitname}' in '{resultspath}'. Folder '{p}' not found"
            raise FitNotFound(msg)
        msg = f"Could not load fit '{fitname}' from '{resultspath}. '{p}' must be a folder"
        raise FitNotFound(msg)

    def check_hyperscan(self, hyperscan_name):
        """Obtain a hyperscan run"""
        resultspath = self.hyperscan_resultpath
        if hyperscan_name != osp.basename(hyperscan_name):
            raise HyperscanNotFound(
                f"Could not find fit '{hyperscan_name}' in '{resultspath} "
                "because the name doesn't correspond to a valid filename"
            )
        p = resultspath / hyperscan_name
        if p.is_dir():
            hyperspec = HyperscanSpec(hyperscan_name, p)
            if hyperspec.tries_files:
                return hyperspec
            raise HyperscanNotFound(f"No hyperscan output find in {hyperscan_name}")

        raise HyperscanNotFound(
            f"Could not find hyperscan '{hyperscan_name}' in '{resultspath}'."
            f" Folder '{hyperscan_name}' not found"
        )

    def check_default_filter_rules(self, theoryid, defaults=None):
        # avoid circular import
        from validphys.filters import (
            Rule,
            default_filter_rules_input,
            default_filter_settings_input,
        )

        th_params = theoryid.get_description()
        if defaults is None:
            defaults = default_filter_settings_input()
        return [
            Rule(inp, defaults=defaults, theory_parameters=th_params, loader=self)
            for inp in default_filter_rules_input()
        ]

    def _check_theory_old_or_new(self, theoryid, commondata, cfac):
        """Given a theory and a commondata and a theory load the right fktable
        checks whether:
            1. the theory is a pineappl theory
            2. Select the right information (commondata name, legacy name or theory meta)
        """
        theoryno, _ = theoryid
        if theoryid.is_pineappl():
            if (thmeta := commondata.metadata.theory) is None:
                # Regardless of the type of theory, request the existence of the field
                raise TheoryMetadataNotFound(f"No theory metadata found for {name}")
            fkspec, op = self.check_fk_from_theory_metadata(thmeta, theoryno, cfac)
        else:
            # Old theories can only be used with datasets that have a corresponding
            # old name to map to, and so we need to be able to load the cd at this point
            legacy_name = commondata.load().legacy_name
            # This might be slow, if it becomes a problem, the map function can be used instead
            try:
                fkspec, op = self.check_compound(theoryno, legacy_name, cfac)
            except CompoundNotFound:
                fkspec = self.check_fktable(theoryno, legacy_name, cfac)
                op = None
        return fkspec, op

    def check_dataset(
        self,
        name,
        *,
        rules=None,
        sysnum=None,
        theoryid,
        cfac=(),
        frac=1,
        cuts=CutsPolicy.INTERNAL,
        use_fitcommondata=False,
        fit=None,
        weight=1,
        variant=None,
    ):
        """Loads a given dataset
        If the dataset contains new-type fktables, use the
        pineappl loading function, otherwise fallback to legacy
        """
        if not isinstance(theoryid, TheoryIDSpec):
            theoryid = self.check_theoryID(theoryid)

        theoryno, _ = theoryid

        # TODO:
        # The dataset is checked twice, once here
        # and once by config in produce_commondata
        # once of the two __must__ be superfluous
        # note that both use information from dataset_input
        commondata = self.check_commondata(
            name, sysnum, use_fitcommondata=use_fitcommondata, fit=fit, variant=variant
        )

        if commondata.legacy:
            if theoryid.is_pineappl():
<<<<<<< HEAD
                # If it is a pineappl theory, use the pineappl reader
                fkspec, op = self.check_fkyaml(name, theoryno, cfac)
            else:
                try:
                    fkspec, op = self.check_compound(theoryno, name, cfac)
                except CompoundNotFound:
                    fkspec = self.check_fktable(theoryno, name, cfac)
                    op = None
        else:
            # New commondata files work _only_ with pineappl theory
            if not theoryid.is_pineappl():
                raise ValueError(
                    f"New commondata files accept only pineappl theories (used:{theoryid.id})"
                )

            if (thmeta := commondata.metadata.theory) is None:
                raise TheoryMetadataNotFound(f"No theory metadata found for {name}")

            fkspec, op = self.check_fk_from_theory_metadata(thmeta, theoryno, cfac)
=======
                raise LoaderError(
                    f"Trying to use a new theory with an old commondata format, surely it must be a mistake: {name}"
                )

            # Old-format commondata that we haven't been able to translate
            # allows only for the usage of only old-format theories
            try:
                fkspec, op = self.check_compound(theoryno, name, cfac)
            except CompoundNotFound:
                fkspec = self.check_fktable(theoryno, name, cfac)
                op = None
        else:
            fkspec, op = self._check_theory_old_or_new(theoryid, commondata, cfac)
>>>>>>> 22e2a9fb

        # Note this is simply for convenience when scripting. The config will
        # construct the actual Cuts object by itself
        if isinstance(cuts, str):
            cuts = CutsPolicy(cuts)
        if isinstance(cuts, CutsPolicy):
            if cuts is CutsPolicy.NOCUTS:
                cuts = None
            elif cuts is CutsPolicy.FROMFIT:
                cuts = self.check_fit_cuts(commondata, fit)
            elif cuts is CutsPolicy.INTERNAL:
                if rules is None:
                    rules = self.check_default_filter_rules(theoryid)
                cuts = self.check_internal_cuts(commondata, rules)
            elif cuts is CutsPolicy.FROM_CUT_INTERSECTION_NAMESPACE:
                raise LoaderError(f"Intersection cuts not supported in loader calls.")

        return DataSetSpec(
            name=name,
            commondata=commondata,
            fkspecs=fkspec,
            thspec=theoryid,
            cuts=cuts,
            frac=frac,
            op=op,
            weight=weight,
        )

    def check_experiment(self, name: str, datasets: List[DataSetSpec]) -> DataGroupSpec:
        """Loader method for instantiating DataGroupSpec objects. The NNPDF::Experiment
        object can then be instantiated using the load method.

        Parameters
        ----------
        name: str
            A string denoting the name of the resulting DataGroupSpec object.
        dataset: List[DataSetSpec]
            A list of DataSetSpec objects pre-created by the user. Note, these too
            will be loaded by Loader.

        Returns
        -------
        DataGroupSpec

        Example
        -------
        >>> from validphys.loader import Loader
        >>> l = Loader()
        >>> ds = l.check_dataset("NMC", theoryid=53, cuts="internal")
        >>> exp = l.check_experiment("My DataGroupSpec Name", [ds])
        """
        if not isinstance(datasets, list):
            raise TypeError("Must specify a list of DataSetSpec objects to use")

        return DataGroupSpec(name, datasets)

    def check_pdf(self, name):
        if lhaindex.isinstalled(name):
            return PDF(name)
        raise PDFNotFound(name)

    def get_pdf(self, name):
        return self.check_pdf(name).load()

    def check_fit_cuts(self, commondata, fit):
        setname = commondata.name
        if fit is None:
            raise TypeError("Must specify a fit to use the cuts.")
        if not isinstance(fit, FitSpec):
            fit = self.check_fit(fit)
        _, fitpath = fit

        cuts_path = (fitpath / 'filter') / setname / ('FKMASK_' + setname + '.dat')

        # After 4.0.9 we changed to a new commondata format
        # In order to utilize cuts from old fits in new fits it is necessary to translate the names
        # There are two translation that might be necessary:
        # 1. New names in the runcard, old cuts in the 'fromfit' fit
        # 2. Old names in the runcard, new cuts in the 'fromfit' fit
        # In order to enforce the usage of the new names, only (1.) will be implemented

        if not cuts_path.parent.exists():
            if commondata.legacy:
                raise CutsNotFound(f"Bad filter configuration. Could not find {cuts_path.parent}")

            # Else, this is a new dataset, is there a "legacy_name" different from the new name?
            old_name = commondata.load().legacy_name
            if old_name == setname:
                raise CutsNotFound(f"Bad filter configuration. Could not find {cuts_path.parent}")

            # Then, check whether there are cuts with the corresponding old name
            old_dir = cuts_path.parent.with_name(old_name)
            if old_dir.exists():
                cuts_path = old_dir / f"FKMASK_{old_name}.dat"
            else:
                raise CutsNotFound(
                    f"Bad filter configuration. Could not find {cuts_path.parent} or {old_dir}"
                )

        if not cuts_path.exists():
            cuts_path = None
        return Cuts(commondata, cuts_path)

    def check_internal_cuts(self, commondata, rules):
        return InternalCutsWrapper(commondata, rules)

    def check_vp_output_file(self, filename, extra_paths=('.',)):
        """Find a file in the vp-cache folder, or (with higher priority) in
        the ``extra_paths``."""
        try:
            vpcache = self._vp_cache()
        except KeyError as e:
            log.warning("Entry validphys_cache_path expected but not found in the nnprofile.")
        else:
            extra_paths = (*extra_paths, vpcache)

        finder = filefinder.FallbackFinder(extra_paths)
        try:
            path, name = finder.find(filename)
        except FileNotFoundError as e:
            raise LoadFailedError(f"Could not find '{filename}'") from e
        except filefinder.FinderError as e:
            raise LoaderError(e) from e
        return path / name


# http://stackoverflow.com/a/15645088/1007990
def _download_and_show(response, stream):
    total_length = response.headers.get('content-length')

    if total_length is None or not log.isEnabledFor(logging.INFO):
        stream.write(response.content)
    else:
        dl = 0
        prev_done = -1
        total_length = int(total_length)
        for data in response.iter_content(chunk_size=4096):
            dl += len(data)
            stream.write(data)
            if sys.stdout.isatty():
                done = int(50 * dl / total_length)
                if prev_done != done:
                    sys.stdout.write(f"\r[{'=' * done}{' '*(50 - done)}] ({done * 2}%)")
                    prev_done = done
                    sys.stdout.flush()
        sys.stdout.write('\n')


def download_file(url, stream_or_path, make_parents=False):
    """Download a file and show a progress bar if the INFO log level is
    enabled. If ``make_parents`` is ``True`` ``stream_or_path``
    is path-like, all the parent folders will
    be created."""
    # There is a bug in CERN's
    # Apache that incorrectly sets the Content-Encodig header to gzip, even
    # though it doesn't compress two times.
    # See: http://mail-archives.apache.org/mod_mbox/httpd-dev/200207.mbox/%3C3D2D4E76.4010502@talex.com.pl%3E
    # and e.g. https://bugzilla.mozilla.org/show_bug.cgi?id=610679#c30
    # If it looks like the url is already encoded, we do not request
    # it to be compressed
    headers = {}
    if mimetypes.guess_type(url)[1] is not None:
        headers['Accept-Encoding'] = None

    response = requests.get(url, stream=True, headers=headers)

    response.raise_for_status()

    if isinstance(stream_or_path, (str, bytes, os.PathLike)):
        p = pathlib.Path(stream_or_path)
        if p.is_dir():
            raise IsADirectoryError(p)
        log.info("Downloading %s to %s.", url, stream_or_path)
        if make_parents:
            p.parent.mkdir(exist_ok=True, parents=True)

        download_target = tempfile.NamedTemporaryFile(
            delete=False, dir=p.parent, prefix=p.name, suffix='.part'
        )

        with download_target as f:
            _download_and_show(response, f)
        shutil.move(download_target.name, p)
    else:
        log.info("Downloading %s.", url)
        _download_and_show(response, stream_or_path)


def download_and_extract(url, local_path):
    """Download a compressed archive and then extract it to the given path"""
    local_path = pathlib.Path(local_path)
    if not local_path.is_dir():
        raise NotADirectoryError(local_path)
    name = url.split('/')[-1]
    archive_dest = tempfile.NamedTemporaryFile(delete=False, suffix=name, dir=local_path)
    with archive_dest as t:
        log.debug("Saving data to %s", t.name)
        download_file(url, t)
    log.info("Extracting archive to %s", local_path)
    try:
        shutil.unpack_archive(t.name, extract_dir=local_path)
    except:
        log.error(
            f"The original archive at {t.name} was only extracted partially at \n{local_path}"
        )
        raise
    else:
        os.unlink(archive_dest.name)


def _key_or_loader_error(f):
    @functools.wraps(f)
    def f_(*args, **kwargs):
        try:
            return f(*args, **kwargs)
        except KeyError as e:
            log.error(f"nnprofile is configured improperly: Key {e} is missing from the profile!")
            raise LoaderError(
                "Cannot attempt download because "
                "nnprofile is configured improperly: "
                f"Missing key '{e}'"
            ) from e

    return f_


# TODO: Make this async someday
class RemoteLoader(LoaderBase):
    @property
    @_key_or_loader_error
    def fit_urls(self):
        return self.nnprofile['fit_urls']

    @property
    @_key_or_loader_error
    def fit_index(self):
        return self.nnprofile['fit_index']

    @property
    @_key_or_loader_error
    def hyperscan_url(self):
        return self.nnprofile['hyperscan_urls']

    @property
    @_key_or_loader_error
    def hyperscan_index(self):
        return self.nnprofile['hyperscan_index']

    @property
    @_key_or_loader_error
    def theory_urls(self):
        return self.nnprofile['theory_urls']

    @property
    @_key_or_loader_error
    def theory_index(self):
        return self.nnprofile['theory_index']

    @property
    @_key_or_loader_error
    def nnpdf_pdfs_urls(self):
        return self.nnprofile['nnpdf_pdfs_urls']

    @property
    @_key_or_loader_error
    def nnpdf_pdfs_index(self):
        return self.nnprofile['nnpdf_pdfs_index']

    @property
    @_key_or_loader_error
    def lhapdf_urls(self):
        urls = self.nnprofile['lhapdf_urls']
        if len(urls) > 1:
            log.warning("Only one lhapdf_url is supported at the moment.")
        if len(urls) == 0:
            raise LoaderError("The specification for lhapdf_urls is empty in nnprofile")
        return urls

    def _remote_files_from_url(self, url, index, thing='files'):
        index_url = url + index
        try:
            resp = requests.get(index_url)
            resp.raise_for_status()
        except Exception as e:
            raise RemoteLoaderError(
                "Failed to fetch remote {} index {}: {}".format(thing, index_url, e)
            ) from e

        try:
            info = resp.json()['files']
        except Exception as e:
            raise RemoteLoaderError(
                "Malformed index {}. Expecting json with a key 'files': {}".format(index_url, e)
            ) from e

        return {file.split('.')[0]: url + file for file in info}

    def remote_files(self, urls, index, thing='files'):
        d = {}
        for url in urls:
            try:
                d.update(self._remote_files_from_url(url, index, thing))
            except RemoteLoaderError as e:
                log.error(e)
        return d

    @property
    @functools.lru_cache()
    def remote_fits(self):
        return self.remote_files(self.fit_urls, self.fit_index, thing="fits")

    @property
    @functools.lru_cache()
    def remote_hyperscans(self):
        return self.remote_files(self.hyperscan_url, self.hyperscan_index, thing="hyperscan")

    @property
    @functools.lru_cache()
    def remote_theories(self):
        token = 'theory_'
        rt = self.remote_files(self.theory_urls, self.theory_index, thing="theories")
        return {k[len(token) :]: v for k, v in rt.items()}

    @property
    @functools.lru_cache()
    def remote_nnpdf_pdfs(self):
        return self.remote_files(self.nnpdf_pdfs_urls, self.nnpdf_pdfs_index, thing="PDFs")

    @cached_property
    def remote_keywords(self):
        root = self.nnprofile['reports_root_url']
        url = urls.urljoin(root, 'index.json')
        try:
            req = requests.get(url)
            req.raise_for_status()
            keyobjs = req.json()['keywords']
            l = [k[0] for k in keyobjs]
        except requests.RequestException as e:
            raise RemoteLoaderError(e) from e
        return l

    @property
    def downloadable_fits(self):
        return list(self.remote_fits)

    @property
    def downloadable_hyperscans(self):
        return list(self.remote_hyperscans)

    @property
    def downloadable_theories(self):
        return list(self.remote_theories)

    @property
    def lhapdf_pdfs(self):
        return lhaindex.expand_index_names('*')

    @property
    def nnpdf_pdfs(self):
        return list(self.remote_nnpdf_pdfs)

    @property
    def downloadable_pdfs(self):
        return {*self.lhapdf_pdfs, *self.downloadable_fits, *self.nnpdf_pdfs}

    def download_fit(self, fitname):
        if not fitname in self.remote_fits:
            raise FitNotFound(f"Could not find fit '{fitname}' in remote index {self.fit_index}")

        with tempfile_cleaner(
            root=self.resultspath,
            exit_func=shutil.rmtree,
            exc=KeyboardInterrupt,
            prefix='fit_download_deleteme_',
        ) as tempdir:
            download_and_extract(self.remote_fits[fitname], tempdir)
            # Handle old-style fits compressed with 'results' as root.
            old_style_res = tempdir / 'results'
            if old_style_res.is_dir():
                move_target = old_style_res / fitname
            else:
                move_target = tempdir / fitname
            if not move_target.is_dir():
                raise RemoteLoaderError(
                    f"Unknown format for fit in {tempdir}. Expecting a folder {move_target}"
                )

            fitpath = self.resultspath / fitname
            shutil.move(move_target, fitpath)

        if lhaindex.isinstalled(fitname):
            log.warning(
                f"The PDF corresponding to the downloaded fit '{fitname}' "
                "exists in the LHAPDF path."
                " Will be erased and replaced with the new one."
            )
            p = pathlib.Path(lhaindex.finddir(fitname))
            if p.is_symlink():
                p.unlink()
            else:
                shutil.rmtree(p)
        else:
            p = pathlib.Path(lhaindex.get_lha_datapath()) / fitname
            # This is needed here as well because the path may be a
            # broken symlink.
            if p.is_symlink():
                p.unlink()
        gridpath = fitpath / 'postfit' / fitname
        gridpath_old = fitpath / 'nnfit' / fitname
        if gridpath.is_dir():
            p.symlink_to(gridpath, target_is_directory=True)
        else:
            log.warning(f"Cannot find {gridpath}. Falling back to old behaviour")
            p.symlink_to(gridpath_old, target_is_directory=True)

    def download_hyperscan(self, hyperscan_name):
        """Download a hyperscan run from the remote server
        Downloads the run to the results folder
        """
        if not hyperscan_name in self.remote_hyperscans:
            raise HyperscanNotFound(
                f"Could not find hyperscan {hyperscan_name} in remote index {self.hyperscan_index}"
            )

        with tempfile_cleaner(
            root=self.hyperscan_resultpath,
            exit_func=shutil.rmtree,
            exc=KeyboardInterrupt,
            prefix='fit_download_deleteme_',
        ) as tempdir:
            download_and_extract(self.remote_hyperscans[hyperscan_name], tempdir)
            move_target = tempdir / hyperscan_name
            if not move_target.is_dir():
                raise RemoteLoaderError(
                    f"Unknown format for fit in {tempdir}. Expecting a folder {move_target}"
                )
            hyperscan_path = self.hyperscan_resultpath / hyperscan_name
            shutil.move(move_target, hyperscan_path)

    def download_pdf(self, name):
        # Check if the pdf is an existing fit first
        try:
            # We don't want to download the fit here
            fit = Loader.check_fit(self, name)
        except FitNotFound:
            pass
        else:
            p = pathlib.Path(lhaindex.get_lha_datapath()) / fit.name
            fitpath = fit.path / 'postfit'
            fitpath_old = fit.path / 'nnfit'
            if fitpath.exists() or fitpath_old.exists():
                log.info(
                    "Found existing fit with the same name as the "
                    "requested PDF (%s). Symlinking the grid to the LHAPDF path (%s).",
                    name,
                    p,
                )
                # This is needed here as well because the path may be a
                # broken symlink.
                if p.is_symlink():
                    p.unlink()
                if fitpath.exists():
                    p.symlink_to(fitpath / fit.name)
                else:
                    p.symlink_to(fitpath_old / fit.name)
                return

        # It would be good to use the LHAPDF command line, except that it does
        # questionable things like returning 0 exit status when it fails to
        # download.
        _saved_exception = False
        if name in self.lhapdf_pdfs:
            try:
                url = self.lhapdf_urls[0] + name + '.tar.gz'
                # url = 'https://data.nnpdf.science/thisisatesttodelete/NNPDF31_nlo_as_0118.tar.gz'
                # url = 'https://data.nnpdf.science/patata/NNPDF31_nlo_as_0118.tar.gz'
                return download_and_extract(url, lhaindex.get_lha_datapath())
            except shutil.ReadError as e:
                _saved_exception = e
                log.error(
                    f"{e}. It seems the LHAPDF URLs aren't behaving, "
                    f"attempting to find resource in other repositories"
                )
                pass
            except requests.RequestException as e:
                _saved_exception = e
                log.error(
                    f"There was a problem with the connection: {e}. "
                    f"Attempting to find resource elsewhere."
                )
                pass
            except RemoteLoaderError as e:
                _saved_exception = e
                log.error(f"Failed to download resource: {e}. Attempting " f"to find it elsewhere.")
                pass
        if name in self.downloadable_fits:
            try:
                return self.download_fit(name)
            except requests.RequestException as e:
                _saved_exception = e
                log.error(
                    f"There was a problem with the connection: {e}. "
                    f"Attempting to find resource elsewhere."
                )
                pass
            except RemoteLoaderError as e:
                _saved_exception = e
                log.error(f"Failed to download resource: {e}. Attempting " f"to find it elsewhere.")
                pass
        if name in self.remote_nnpdf_pdfs:
            return download_and_extract(self.remote_nnpdf_pdfs[name], lhaindex.get_lha_datapath())
        elif _saved_exception:
            raise LoadFailedError(
                f"{_saved_exception}. The resource could not " f"be found elsewhere."
            ) from _saved_exception
        else:
            raise PDFNotFound("PDF '%s' is neither an uploaded fit nor an " "LHAPDF set." % name)

    def download_theoryID(self, thid):
        thid = str(thid)
        remote = self.remote_theories
        if thid not in remote:
            raise TheoryNotFound("Theory %s not available." % thid)
        download_and_extract(remote[thid], self._theories_path)

    def download_vp_output_file(self, filename, **kwargs):
        try:
            root_url = self.nnprofile['reports_root_url']
        except KeyError as e:
            raise LoadFailedError('Key report_root_url not found in nnprofile')
        try:
            url = root_url + filename
        except Exception as e:
            raise LoadFailedError(e) from e
        try:
            filename = pathlib.Path(filename)

            download_file(url, self._vp_cache() / filename, make_parents=True)
        except requests.HTTPError as e:
            if e.response.status_code == requests.codes.not_found:
                raise RemoteLoaderError(
                    f"Resource {filename} could not " f"be found on the validphys " f"server {url}"
                ) from e
            elif e.response.status_code == requests.codes.unauthorized:
                log.error(
                    "Could not access the validphys reports page "
                    "because the authentification is not provided. "
                    "Please, update your ~/.netrc file to contain the "
                    "following:\n\n"
                    f"machine {urls.urlsplit(root_url).netloc}\n"
                    f"    login nnpdf\n"
                    f"    password <PASSWORD>\n"
                )
            raise


class FallbackLoader(Loader, RemoteLoader):
    """A loader that first tries to find resources locally
    (calling Loader.check_*) and if it fails, it tries to download them
    (calling RemoteLoader.download_*)."""

    def make_checker(self, resource):
        # We are intercepting the check_
        orig = super().__getattribute__('check_' + resource)
        download = getattr(self, 'download_' + resource)

        @functools.wraps(orig)
        def f(*args, **kwargs):
            try:
                return orig(*args, **kwargs)
            except LoadFailedError as e:
                saved_exception = e
                log.info(
                    "Could not find a resource "
                    f"({resource}): {saved_exception}. "
                    f"Attempting to download it."
                )
                try:
                    download(*args, **kwargs)
                except RemoteLoaderError as e:
                    log.error(f"Failed to download resource: {e}")
                    raise e
                except LoadFailedError as e:
                    log.error(f"Resource not in the remote repository: {e}")
                    raise saved_exception
                except requests.RequestException as e:
                    log.error(f"There was a problem with the connection: {e}")
                    raise saved_exception from e

                except Exception as e:
                    # Simply raise these for now so we can find and fix them
                    raise e
                else:
                    return orig(*args, **kwargs)

        return f

    def __getattribute__(self, attr):
        token = 'check_'
        if attr.startswith(token):
            resname = attr[len(token) :]
            if hasattr(RemoteLoader, 'download_' + resname):
                return super().__getattribute__('make_checker')(resname)
        return super().__getattribute__(attr)<|MERGE_RESOLUTION|>--- conflicted
+++ resolved
@@ -21,13 +21,8 @@
 
 from reportengine import filefinder
 from reportengine.compat import yaml
-<<<<<<< HEAD
-from validphys import lhaindex, pineparser
-from validphys.commondataparser import parse_new_metadata
-=======
 from validphys import lhaindex
 from validphys.commondataparser import load_commondata_old, parse_new_metadata
->>>>>>> 22e2a9fb
 from validphys.core import (
     PDF,
     CommonDataSpec,
@@ -387,70 +382,6 @@
         metadata_path = None
         old_commondata_folder = self.commondata_folder.with_name("commondata")
 
-<<<<<<< HEAD
-    def check_commondata(
-        self, setname, sysnum=None, use_fitcommondata=False, fit=None, variant=None
-    ):
-        if use_fitcommondata:
-            if not fit:
-                raise LoadFailedError("Must specify a fit when setting use_fitcommondata")
-            datafilefolder = (fit.path / 'filter') / setname
-            newpath = datafilefolder / f'FILTER_{setname}.dat'
-            if not newpath.exists():
-                oldpath = datafilefolder / f'DATA_{setname}.dat'
-                if not oldpath.exists():
-                    raise DataNotFoundError(
-                        f"Either {newpath} or {oldpath} are needed with `use_fitcommondata`"
-                    )
-                # This is to not repeat all the error handling stuff
-                basedata = self.check_commondata(setname, sysnum=sysnum)
-                basedata_path = basedata.datafile
-                cuts = self.check_fit_cuts(basedata, fit=fit)
-
-                if fit not in self._old_commondata_fits:
-                    self._old_commondata_fits.add(fit)
-                    log.warning(
-                        f"Found fit using old commondata export settings: "
-                        f"'{fit}'. The commondata that are used in this run "
-                        "will be updated now."
-                        "Please consider re-uploading it."
-                    )
-                    log.warning("Points that do not pass the cuts are set to zero!")
-
-                log.info(f"Upgrading filtered commondata. Writing {newpath}")
-                rebuild_commondata_without_cuts(oldpath, cuts, basedata_path, newpath)
-            datafile = newpath
-        else:
-            datafile = self.commondata_folder / f'DATA_{setname}.dat'
-
-        if not datafile.exists():
-            # TODO: if not old data found, maybe thi sis a new data
-            # The new data goes into folder inside `self.commondata_folder`
-            # this usually corresponds to <validphys_code>/datafiles/commondata
-            setfolder, observable_name = setname.rsplit("_", 1)
-
-            # TODO
-            if not self.commondata_folder.with_name("new_commondata").exists():
-                raise DataNotFoundError("new_commondata folder missing in this branch!")
-
-            metadata_file = (
-                self.commondata_folder.with_name("new_commondata") / setfolder / "metadata.yaml"
-            )
-
-            # If the metadata file doesn't exist either, then error out
-            if not metadata_file.exists():
-                raise DataNotFoundError(
-                    f"""The CommonData set {setname} could not be found
-as old ({datafile})
-or new ({metadata_file})"""
-                )
-
-            # Get the instance of ObservableMetaData
-            metadata = parse_new_metadata(metadata_file, observable_name, variant=variant)
-
-            return CommonDataSpec(None, None, None, name=setname, metadata=metadata, legacy=False)
-
-=======
         if use_fitcommondata:
             if not fit:
                 raise LoadFailedError("Must specify a fit when setting use_fitcommondata")
@@ -517,7 +448,6 @@
                 f"No .dat file found for {setname} and no new data translation found"
             )
 
->>>>>>> 22e2a9fb
         if sysnum is None:
             sysnum = 'DEFAULT'
         sysfile = old_commondata_folder / "systypes" / f"SYSTYPE_{setname}_{sysnum}.dat"
@@ -618,25 +548,6 @@
 
         fkspecs = [FKTableSpec(i, c, theory_metadata) for i, c in zip(fklist, cfactors)]
         return fkspecs, theory_metadata.operation
-<<<<<<< HEAD
-
-    def check_fkyaml(self, name, theoryID, cfac):
-        """Load a pineappl fktable in the old commondata format
-        Receives a yaml file describing the fktables necessary for a given observable
-        the theory ID and the corresponding cfactors.
-        The cfactors should correspond directly to the fktables, the "compound folder"
-        is not supported for pineappl theories. As such, the name of the cfactor is expected to be
-            CF_{cfactor_name}_{fktable_name}
-        """
-        theory = self.check_theoryID(theoryID)
-        if (theory.path / "compound").exists():
-            raise LoadFailedError(f"New theories (id=${theoryID}) do not accept compound files")
-
-        fkpath = (theory.yamldb_path / name).with_suffix(".yaml")
-        theory_metadata, _ = pineparser.get_yaml_information(fkpath, theory.path)
-        return self.check_fk_from_theory_metadata(theory_metadata, theoryID, cfac)
-=======
->>>>>>> 22e2a9fb
 
     def check_compound(self, theoryID, setname, cfac):
         thid, theopath = self.check_theoryID(theoryID)
@@ -687,17 +598,7 @@
         """Check an integrability or positivity dataset"""
         cd = self.check_commondata(setname, 'DEFAULT')
         th = self.check_theoryID(theoryID)
-<<<<<<< HEAD
-        if cd.legacy:
-            if th.is_pineappl():
-                fk, _ = self.check_fkyaml(setname, theoryID, [])
-            else:
-                fk = self.check_fktable(theoryID, setname, [])
-        else:
-            fk, _ = self.check_fk_from_theory_metadata(cd.metadata.theory, theoryID)
-=======
         fk, _ = self._check_theory_old_or_new(th, cd, [])
->>>>>>> 22e2a9fb
         return cd, fk, th
 
     def check_posset(self, theoryID, setname, postlambda):
@@ -824,27 +725,6 @@
 
         if commondata.legacy:
             if theoryid.is_pineappl():
-<<<<<<< HEAD
-                # If it is a pineappl theory, use the pineappl reader
-                fkspec, op = self.check_fkyaml(name, theoryno, cfac)
-            else:
-                try:
-                    fkspec, op = self.check_compound(theoryno, name, cfac)
-                except CompoundNotFound:
-                    fkspec = self.check_fktable(theoryno, name, cfac)
-                    op = None
-        else:
-            # New commondata files work _only_ with pineappl theory
-            if not theoryid.is_pineappl():
-                raise ValueError(
-                    f"New commondata files accept only pineappl theories (used:{theoryid.id})"
-                )
-
-            if (thmeta := commondata.metadata.theory) is None:
-                raise TheoryMetadataNotFound(f"No theory metadata found for {name}")
-
-            fkspec, op = self.check_fk_from_theory_metadata(thmeta, theoryno, cfac)
-=======
                 raise LoaderError(
                     f"Trying to use a new theory with an old commondata format, surely it must be a mistake: {name}"
                 )
@@ -858,7 +738,6 @@
                 op = None
         else:
             fkspec, op = self._check_theory_old_or_new(theoryid, commondata, cfac)
->>>>>>> 22e2a9fb
 
         # Note this is simply for convenience when scripting. The config will
         # construct the actual Cuts object by itself
