--- conflicted
+++ resolved
@@ -450,13 +450,8 @@
         if theory_metadata is None:
             raise TheoryMetadataNotFound
 
-<<<<<<< HEAD
         theory = self.check_theoryID(theoryID)
         fklist = theory_metadata.fktables_to_paths(theory.path / "fastkernel")
-=======
-        fkpath = (theory.yamldb_path / name).with_suffix(".yaml")
-        theory_metadata, fklist = pineparser.get_yaml_information(fkpath, theory.path)
->>>>>>> 56f4a71f
         op = theory_metadata.operation
 
         if not cfac:
@@ -470,7 +465,6 @@
 
         fkspecs = [FKTableSpec(i, c, theory_metadata) for i, c in zip(fklist, cfactors)]
         return fkspecs, theory_metadata.operation
-<<<<<<< HEAD
 
     def check_fkyaml(self, name, theoryID, cfac):
         """Load a pineappl fktable in the old commondata format
@@ -485,10 +479,22 @@
             raise LoadFailedError(f"New theories (id=${theoryID}) do not accept compound files")
 
         fkpath = (theory.yamldb_path / name).with_suffix(".yaml")
-        theory_metadata, _ = pineparser.get_yaml_information(fkpath, theory.path)
-        return self.check_fk_from_theory_metadata(theory_metadata, theoryID, cfac)
-=======
->>>>>>> 56f4a71f
+
+        theory_metadata, fklist = pineparser.get_yaml_information(fkpath, theory.path)
+        op = theory_metadata.operation
+
+        if not cfac:
+            fkspecs = [FKTableSpec(i, None, theory_metadata) for i in fklist]
+            return fkspecs, op
+
+        cfactors = []
+        for operand in theory_metadata.FK_tables:
+            tmp = [self.check_cfactor(theoryID, fkname, cfac) for fkname in operand]
+            cfactors.append(tuple(tmp))
+
+        fkspecs = [FKTableSpec(i, c, theory_metadata) for i, c in zip(fklist, cfactors)]
+        return fkspecs, theory_metadata.operation
+
 
     def check_compound(self, theoryID, setname, cfac):
         thid, theopath = self.check_theoryID(theoryID)
