--- conflicted
+++ resolved
@@ -269,8 +269,7 @@
         
         # for lvl2 inconsistent fit only, modify the L1 data sys (written in filters folder)
         # such that the covmat used to generate L2 data is underestimating systematics
-<<<<<<< HEAD
-        if lvl2_inconsistent_fit:
+        if type2_inconsistency:
             closure_data = [
                                 InconsistentCommonData(setname=cd.setname, ndata=cd.ndata, 
                                                     commondataproc=cd.commondataproc, 
@@ -280,10 +279,6 @@
                                 for cd in closure_data
                             ]
             closure_data = [cd.process_commondata(ADD,MULT,CORR,UNCORR,inconsistent_datasets,sys_rescaling_factor_2)
-=======
-        if type2_inconsistency:
-            closure_data = [process_commondata(cd,ADD,MULT,CORR,UNCORR,inconsistent_datasets,sys_rescaling_factor_2)
->>>>>>> e98306a7
                     for cd in closure_data]
 
     #====== write commondata and systype files ======#
