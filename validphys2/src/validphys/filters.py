# -*- coding: utf-8 -*-
"""
Filters for NNPDF fits
"""

import functools
import logging
import numbers
import numpy as np
import re

from importlib.resources import read_binary

from NNPDF import DataSet, RandomGenerator, CommonData
from reportengine.checks import make_argcheck, check, check_positive, make_check
from reportengine.compat import yaml
import validphys.cuts

log = logging.getLogger(__name__)


@make_argcheck
def check_combocuts(combocuts: str):
    """Check combocuts content"""
    check(combocuts == 'NNPDF31',
          "Invalid combocut. Must be NNPDF31 (or implement it yourself).")


@make_argcheck
def check_rngalgo(rngalgo: int):
    """Check rngalgo content"""
    check(0 <= rngalgo < 17,
          "Invalid rngalgo. Must be int between [0, 16].")


def check_nonnegative(var: str):
    """Ensure that `var` is positive"""
    @make_check
    def run_check(ns, **kwargs):
        val = ns[var]
        check(val >= 0, f"'{var}' must be positive or equal zero, but it is {val!r}.")
    return run_check


def make_dataset_dir(path):
    """Creates directory at path location."""
    if path.exists():
        log.warning(f"Dataset output folder exists: {path} Overwritting contents")
    else:
        path.mkdir(exist_ok=True)


def export_mask(path, mask):
    """Dump mask to file"""
    np.savetxt(path, mask, fmt='%d')


@check_combocuts
@check_rngalgo
@check_positive('errorsize')
@check_nonnegative('filterseed')
@check_nonnegative('seed')
def filter(experiments, theoryid, filter_path,
           fakedata: bool,
           filterseed:int, rngalgo:int, seed:int, fakenoise:bool,
           errorsize:numbers.Real, combocuts, t0pdfset):
    """Apply filters to all datasets"""
    if not fakedata:
        log.info('Filtering real data.')
        total_data, total_cut_data = _filter_real_data(filter_path, experiments)
    else:
        log.info('Filtering closure-test data.')
        RandomGenerator.InitRNG(rngalgo, seed)
        RandomGenerator.GetRNG().SetSeed(filterseed)
        total_data, total_cut_data = _filter_closure_data(filter_path, experiments,
                                                          t0pdfset, fakenoise, errorsize)
    log.info(f'Summary: {total_cut_data}/{total_data} datapoints passed kinematic cuts.')


def _write_ds_cut_data(path, dataset):
    make_dataset_dir(path)
    all_dsndata = dataset.commondata.ndata
    datamask = dataset.cuts.load()
    if datamask is None:
        filtered_dsndata = all_dsndata
        log.info("All {all_ndata} points  in in {dataset.name} passed kinematic cuts.")
    else:
        filtered_dsndata = len(datamask)
        log.info(f"{len(datamask)}/{all_dsndata} datapoints "
                 f"in {dataset.name} passed kinematic cuts.")
    # save to disk
    if datamask is not None:
        export_mask(path / f'FKMASK_{dataset.name}.dat', datamask)
    return all_dsndata, filtered_dsndata


def _filter_real_data(filter_path, experiments):
    """Filter real experimental data."""
    total_data_points = 0
    total_cut_data_points = 0
    for experiment in experiments:
        for dataset in experiment.datasets:
            path = filter_path / dataset.name
            nfull, ncut = _write_ds_cut_data(path, dataset)
            total_data_points += nfull
            total_cut_data_points += ncut
            dataset.load().Export(str(path))
    return total_data_points, total_cut_data_points


def _filter_closure_data(filter_path, experiments, fakepdfset, fakenoise, errorsize):
    """Filter closure test data."""
    total_data_points = 0
    total_cut_data_points = 0
    fakeset = fakepdfset.load()
    # Load experiments
    for experiment in experiments:
        #Don't want to save this in any cache since we are mutating it
        loaded_exp = experiment.load.__wrapped__(experiment)
        loaded_exp.MakeClosure(fakeset, fakenoise)
        for j, dataset in enumerate(experiment.datasets):
            path = filter_path / dataset.name
            nfull, ncut = _write_ds_cut_data(path, dataset)
            total_data_points += nfull
            total_cut_data_points += ncut
            loaded_ds = loaded_exp.GetSet(j)
            if errorsize != 1.0:
                loaded_ds.RescaleErrors(errorsize)
            loaded_ds.Export(str(path))
    return total_data_points, total_cut_data_points


def check_t0pdfset(t0pdfset):
    """T0 pdf check"""
    t0pdfset.load()
    log.info(f'{t0pdfset} T0 checked.')


def check_positivity(posdatasets):
    """Verify positive datasets are ready for the fit."""
    log.info('Verifying positivity tables:')
    for pos in posdatasets:
        pos.load()
        log.info(f'{pos.name} checked.')

class PerturbativeOrder:
    """Class that conveniently handles
    perturbative order declarations for use
    within the Rule class filter.


    Parameters
    ----------
    string: str
        A string in the format of NNLO or equivalently N2LO.
        This can be followed by one of ! + - or none.

        The syntax allows for rules to be executed only if the perturbative
        order is within a given range. The following enumerates all 4 cases
        as an example:

        NNLO+ only execute the following rule if the pto is 2 or greater
        NNLO- only execute the following rule if the pto is strictly less than 2
        NNLO! only execute the following rule if the pto is strictly not 2
        NNLO only execute the following rule if the pto is exactly 2

    Example
    -------
    >>> from validphys.filters import PerturbativeOrder
    >>> pto = PerturbativeOrder("NNLO+")
    >>> pto.numeric_pto
    2
    >>> 1 in pto
    False
    >>> 2 in pto
    True
    >>> 3 in pto
    True
    """

    def __init__(self, string):
        self.string = string.upper()
        self.parse()

    def parse(self):
        # Change an input like NNNLO or N3LO
        # to a numerical value for the pto.
        # In this example, we assign
        # self.numeric_pto to be 3.
        exp = re.compile(
                r'(N(?P<nnumber>\d+)|(?P<multiplens>N*))LO(?P<operator>[\+\-\!])?'
                ).fullmatch(self.string)
        if exp.group("multiplens") is None:
            self.numeric_pto = int(exp.group("nnumber"))
        else:
            self.numeric_pto = len(exp.group("multiplens"))

        self.operator = exp.group("operator")

    def __contains__(self, i):
        if self.operator == "!":
            return i != self.numeric_pto
        elif self.operator == "+":
            return i >= self.numeric_pto
        elif self.operator == "-":
            return i < self.numeric_pto
        else:
            return i == self.numeric_pto

class Rule:
    """Rule object to be used to generate cuts mask.

    A rule object is created for each rule in ./cuts/filters.yaml


    Parameters
    ----------
    initial_data: dict
        A dictionary containing all the information regarding the rule.
        This contains the name of the dataset the rule to applies to
        and/or the process type the rule applies to. Additionally, the
        rule itself is defined, alongside the reason the rule is used.
        Finally, the user can optionally define their own custom local
        variables.

        By default these are defined in cuts/filters.yaml
    defaults: dict
        A dictionary containing default values to be used globally in
        all rules.

        By default these are defined in cuts/defaults.yaml
    vfns: int
        Variable Flavour Number Scheme defined by the theory
    ic: int
        Defined by the theory
    pto: int
        Perturbative order defined by the theory
    """

    def __init__(self, *, initial_data: dict, defaults: dict, theory_parameters: tuple):
        self.dataset = None
        self.process_type = None
        for key in initial_data:
            setattr(self, key, initial_data[key])

        if not hasattr(self, "rule"):
            raise AttributeError("No rule defined.")

        if self.dataset is None and self.process_type is None:
            raise AttributeError("Please define either a process type or dataset.")

        if self.process_type is None:
            from validphys.loader import Loader

            l = Loader()
            cd = l.check_commondata(self.dataset)
            if cd.process_type[:3] == "DIS":
                self.variables = CommonData.kinLabel["DIS"]
            else:
                self.variables = CommonData.kinLabel[cd.process_type]
        else:
            if self.process_type[:3] == "DIS":
                self.variables = CommonData.kinLabel["DIS"]
            else:
                self.variables = CommonData.kinLabel[self.process_type]

        if hasattr(self, "PTO"):
            self.PTO = PerturbativeOrder(self.PTO)

        self.rule_string = self.rule
        self.rule = compile(self.rule, "rule", "eval")
        self.defaults = defaults
        self.theory_params = theory_parameters

    def __call__(self, dataset, idat):
        central_value = dataset.GetData(idat)
        self._set_kinematics_dict(dataset, idat)
        # TODO: check why division by zero happens
        try:
            self._set_local_variables_dict(dataset, idat)
        except ZeroDivisionError:
            pass

        # Handle the generalised DIS cut
        if self.process_type == "DIS_ALL" and dataset.GetProc(idat)[:3] == "DIS":
            return eval(
                self.rule,
                numpy_functions,
                {
                    **locals(),
                    **self.defaults,
                    **self.kinematics_dict,
                    **self.local_variables_dict,
                },
            )

        # We return None if the rule doesn't apply. This
        # is different to the case where the rule does apply,
        # but the point was cut out by the rule.
        if (dataset.GetSetName() != self.dataset and
            dataset.GetProc(idat) != self.process_type):
            return None

        for parameter in self.theory_params:
<<<<<<< HEAD
            if parameter[0] == "PTO" and hasattr(self, "PTO"):
                if parameter[1] not in self.PTO:
=======
            if parameter[0] == "PTO" and hasattr(self, "PTO") and parameter[1] not in self.PTO:
>>>>>>> 613c919d
                    return None
            elif hasattr(self, parameter[0]) and (getattr(self, parameter[0]) != parameter[1]):
                return None

        # Will return True if datapoint passes through the filter
        return eval(
            self.rule,
            numpy_functions,
            {
                **locals(),
                **self.defaults,
                **self.kinematics_dict,
                **self.local_variables_dict,
            },
        )

    def __repr__(self):
        return self.rule_string

    def _set_kinematics_dict(self, dataset, idat) -> dict:
        kinematics = [dataset.GetKinematics(idat, j) for j in range(3)]
        self.kinematics_dict = dict(zip(self.variables, kinematics))

    def _set_local_variables_dict(self, dataset, idat) -> dict:
        local_variables = {}
        if not hasattr(self, "kinematics_dict"):
            self._set_kinematics_dict(dataset, idat)

        if hasattr(self, "local_variables"):
            for key, value in self.local_variables.items():
                exec(key + "=" + str(value), {**numpy_functions, **self.kinematics_dict}, local_variables)
        self.local_variables_dict = local_variables

rules = yaml.safe_load(read_binary(validphys.cuts, "filters.yaml"))
defaults = yaml.safe_load(read_binary(validphys.cuts, "defaults.yaml"))

numpy_functions = {"sqrt": np.sqrt, "log": np.log, "fabs": np.fabs, "np": np}

@functools.lru_cache()
def get_rule(index, theory_parameters):
    return Rule(
        initial_data=rules[index],
        defaults=defaults,
        theory_parameters=theory_parameters,
    )

@functools.lru_cache()
def get_theory_parameters(theoryid):
    return tuple(theoryid.get_description().items())

def get_cuts_for_dataset(commondata, theoryid) -> list:
    """Function to generate a list containing the index
    of all experimental points that passed kinematic
    cut rules stored in ./cuts/filters.yaml


    Parameters
    ----------
    commondata: NNPDF CommonData spec
    theoryid: NNPDF theoryID object

    Returns
    -------
    mask: list
        List object containing index of all passed experimental
        values

    Example
    -------
    >>> from validphys.loader import Loader
    >>> l = Loader()
    >>> cd = l.check_commondata("NMC")
    >>> theory = l.check_theoryID(53)
    >>> get_cuts_for_dataset(cd, theory)
    """
    dataset = commondata.load()

    theoryid_params = get_theory_parameters(theoryid)

    mask = []
    for idat in range(dataset.GetNData()):
        broken = False
        for i in range(len(rules)):
            rule = get_rule(i, theoryid_params)
            try:
                rule_result = rule(dataset, idat)
                if rule_result is not None and rule_result == False:
                    broken = True
                    break
            except Exception as e:
                print(e)
                return rule

        if not broken:
            mask.append(idat)

    return mask<|MERGE_RESOLUTION|>--- conflicted
+++ resolved
@@ -302,12 +302,8 @@
             return None
 
         for parameter in self.theory_params:
-<<<<<<< HEAD
             if parameter[0] == "PTO" and hasattr(self, "PTO"):
                 if parameter[1] not in self.PTO:
-=======
-            if parameter[0] == "PTO" and hasattr(self, "PTO") and parameter[1] not in self.PTO:
->>>>>>> 613c919d
                     return None
             elif hasattr(self, parameter[0]) and (getattr(self, parameter[0]) != parameter[1]):
                 return None
