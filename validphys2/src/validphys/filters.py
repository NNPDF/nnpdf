--- conflicted
+++ resolved
@@ -267,15 +267,11 @@
 
     closure_data = level0_commondata_wc_patched(data_level0, fakepdf)
 
-<<<<<<< HEAD
-    for dataset in data_level0.datasets:
-=======
     # Keep track of the original commondata, since it is what will be used to export
     # the data afterwards
     all_raw_commondata = {}
 
-    for dataset in data.datasets:
->>>>>>> 8d84a3d6
+    for dataset in data_level0.datasets:
         # == print number of points passing cuts, make dataset directory and write FKMASK  ==#
         path = filter_path / dataset.name
         nfull, ncut = _write_ds_cut_data(path, dataset)
