--- conflicted
+++ resolved
@@ -101,15 +101,8 @@
         trmax = int(ndata * frac)
         if trmax == 0:
             # If that number is 0, then get 1 point with probability frac
-<<<<<<< HEAD
             trmax = int(rng.random() < frac) if not parallel_models else 1
-        mask = np.concatenate(
-            [np.ones(trmax, dtype=bool), np.zeros(ndata - trmax, dtype=bool)]
-        )
-=======
-            trmax = int(rng.random() < frac)
         mask = np.concatenate([np.ones(trmax, dtype=bool), np.zeros(ndata - trmax, dtype=bool)])
->>>>>>> 7d5b9f0a
         rng.shuffle(mask)
         trmask_partial.append(mask)
     return _TrMasks(str(data), replica_trvlseed, trmask_partial)
@@ -248,7 +241,7 @@
 
     expdata = make_replica
     tr_masks = tr_masks.masks
-    covmat = dataset_inputs_fitting_covmat  # t0 covmat, or theory covmat or whatever was decided by the runcard
+    covmat = dataset_inputs_fitting_covmat # t0 covmat, or theory covmat or whatever was decided by the runcard
     inv_true = np.linalg.inv(covmat)
     fittable_datasets = fittable_datasets_masked
 
@@ -357,7 +350,7 @@
     Notes
     -----
     Whilst running ``n3fit``, this action will only be called if
-    `fitting::savepseudodata` is `true` (as per the default setting) and
+    `fitting::savepseudodata` is `true` (as per the default setting) and 
     replicas are fitted one at a time. The table can be found in the replica
     folder i.e. <fit dir>/nnfit/replica_*/
 
