"""
Loader for the pineappl-based FKTables

The FKTables for pineappl have ``pineappl.lz4`` and can be utilized
directly with the ``pineappl`` cli as well as read with ``pineappl.fk_table``
"""

import logging

import numpy as np
import pandas as pd

from nnpdf_data.commondataparser import EXT, TheoryMeta
from validphys.coredata import FKTableData

log = logging.getLogger(__name__)


class GridFileNotFound(FileNotFoundError):
    """PineAPPL file for FK table not found."""


def pineko_yaml(yaml_file, grids_folder):
    """Given a yaml_file, returns the corresponding dictionary and grids.

    The dictionary contains all information and we return an extra field
    with all the grids to be loaded for the given dataset.

    Parameters
    ----------
    yaml_file : pathlib.Path
        path of the yaml file for the given dataset
    grids_folder : pathlib.Path
        path of the grids folder
    check_grid_existence: bool
        if True (default) checks whether the grid exists

    Returns
    -------
    yaml_content: dict
        Metadata prepared for the FKTables
    paths: list(list(path))
        List (of lists) with all the grids that will need to be loaded
    """
    # TODO: the theory metadata can be found inside the commondata metadata
    # however, for the time being, pineappl tables contain this information in the `yamldb` database
    # they should be 100% compatible (and if they are not there is something wrong somewhere)
    # so already at this stage, use TheoryMeta parser to get the metadata for pineappl theories
    # Note also that we need to use this "parser" due to the usage of the name "operands" in the yamldb
    theory_meta = TheoryMeta.parser(yaml_file)
    member_paths = theory_meta.fktables_to_paths(grids_folder)
    return theory_meta, member_paths


def _pinelumi_to_columns(pine_luminosity, hadronic):
    """Makes the pineappl luminosity into the column indices of a dataframe
    These corresponds to the indices of a flattened (14x14) matrix for hadronic observables
    and the non-zero indices of the 14-flavours for DIS

    Parameters
    ----------
        pine_luminosity: list(tuple(int))
            list with a pair of flavours per channel
        hadronic: bool
            flag for hadronic / DIS observables

    Returns
    -------
        list(int): list of labels for the columns
    """
    evol_basis_pids = tuple(
        [22, 100, 21, 200]
        + [200 + n**2 - 1 for n in range(2, 6 + 1)]
        + [100 + n**2 - 1 for n in range(2, 6 + 1)]
    )
    flav_size = len(evol_basis_pids)
    columns = []
    # TODO: Extend this to deal with a generic number of convolutions
    if hadronic:
        for i, j in pine_luminosity:
            idx = evol_basis_pids.index(i)
            jdx = evol_basis_pids.index(j)
            columns.append(flav_size * idx + jdx)
    else:
        # Now for DIS, there is only ONE single PID
        columns = [evol_basis_pids.index(i[0]) for i in pine_luminosity]
    return columns


def _get_convolution_types(convolutions):
    """Get the type of convolutions from for the given FK table.

    Parameters
    ----------
    convolutions: list[pineappl.convolutions.Conv]
        a list of PineAPPL object containing the types of convolutions

    Returns
    -------
        tuple(str): a tuple of string containing whose elements are either
            `UnpolPDF` or `PolPDF`
    """
    # TODO: Extend the following to deal with `time_like` FFs
    convolution_types = []
    for convolution in convolutions:
        if convolution.convolution_types.polarized:
            convolution_types.append("PolPDF")
        else:
            convolution_types.append("UnpolPDF")
    return tuple(convolution_types)


def get_yaml_information(yaml_file, theorypath):
    """Reads the yaml information from a yaml compound file

    Transitional function: the call to "pineko" might be to some other commondata reader
    that will know how to extract the information from the commondata
    """
    # The pineappl grids are just stored where the fktables would be, "fastkernel"
    grids_folder = theorypath / "fastkernel"
    return pineko_yaml(yaml_file, grids_folder)


def pineappl_reader(fkspec):
    """
    Receives a fkspec, which contains the path to the fktables that are to be read by pineappl
    as well as metadata that fixes things like conversion factors or apfelcomb flag.
    The fkspec contains also the cfactors which are applied _directly_ to each of the fktables.

    The output of this function is an instance of FKTableData which can be generated from reading
    several FKTable files which get concatenated on the ndata (bin) axis.

    For more information on the reading of pineappl tables:
        https://pineappl.readthedocs.io/en/latest/modules/pineappl/pineappl.html#pineappl.pineappl.PyFkTable

    About the reader:
        Each pineappl table is a 4-dimensional grid with:
            (ndata, active channels, x1, x2)
        for DIS grids x2 will contain one single number.
        The luminosity channels are given in a (flav1, flav2) format and thus need to be converted
        to the 1-D index of a (14x14) luminosity tensor in order to put in the form of a dataframe.

        All grids in pineappl are constructed with the exact same xgrid,
        the active channels can vary and so when grids are concatenated for an observable
        the gaps are filled with 0s.

        The pineappl grids are such that obs = sum_{bins} fk * f (*f) * bin_w
        so in order to use them together with old-style grids (obs = sum_{bins} fk * xf (*xf))
        it is necessary to remove the factor of x and the normalization of the bins.

    About apfelcomb flags in yamldb files:
        old commondata files and old grids have over time been through various iterations while remaining compatibility between each other,
        and fixes and hacks have been incorporated in one or another
        for the new theory to be compatible with old commpondata it is necessary
        to keep track of said hacks (and to apply conversion factors when required)
    NOTE: both conversion factors and apfelcomb flags will be eventually removed.

    Returns
    -------
        validphys.coredata.FKTableData
            an FKTableData object containing all necessary information to compute predictions
    """
    from pineappl.fk_table import FkTable

    pines = []
    for fk_path in fkspec.fkpath:
        try:
            pines.append(FkTable.read(fk_path))
        except BaseException as e:
            # Catch absolutely any error coming from pineappl, give some info and immediately raise
            log.error(f"Fatal error reading {fk_path}")
            raise e

    cfactors = fkspec.load_cfactors()

    # Extract metadata from the first grid
    pine_rep = pines[0]

    # Get the convolution types for this FK table
    convolutions = pine_rep.convolutions
    convolution_types = _get_convolution_types(convolutions)

    # Is it hadronic? For the time being, hadronic is defined with `len(convolutions) == 2`.
    # Hadronic could also involve 3 convolutions in processes such as `pp->H` (with FFs).
    # DIS FK table now only contains ONE single convolutions.
    hadronic = len(convolutions) == 2
    # For the time being, allow only hadronic with identical initial-state protons
    if hadronic and (convolutions[0].pid != 2212 or convolutions[1].pid != 2212):
        raise ValueError("Only two identical protons in the initial-state are allowed.")

    # TODO: While now any arbittrary number of convolutions is allowed, for the time being,
    # raise Errors when the number of convolutions is more than 2.
    if len(convolutions) > 2:
        raise ValueError("Only FK tables with maximum 2 convolutions are allowed.")

    Q0 = np.sqrt(pine_rep.fac0())
    xgrid = np.array([])
    for pine in pines:
        xgrid = np.union1d(xgrid, pine.x_grid())
    xi = np.arange(len(xgrid))
    protected = False

    # Process the shifts and normalizations (if any),
    # shifts is a dictionary with {fktable_name: shift_value}
    # normalization instead {fktable_name: normalization to apply}
    # since this parser doesn't know about operations, we need to convert it to a list
    # then we just iterate over the fktables and apply the shift in the right order
    shifts = fkspec.metadata.shifts
    normalization_per_fktable = fkspec.metadata.normalization
    fknames = [i.name.replace(f".{EXT}", "") for i in fkspec.fkpath]
    if cfactors is not None:
        cfactors = dict(zip(fknames, cfactors))

    # fktables in pineapplgrid are for obs = fk * f while previous fktables were obs = fk * xf
    # prepare the grid all tables will be divided by
    if hadronic:
        xdivision = np.prod(np.meshgrid(xgrid, xgrid), axis=0)
    else:
        xdivision = xgrid[:, np.newaxis]

    partial_fktables = []
    ndata = 0
    full_data_index = []
    for fkname, p in zip(fknames, pines):
        # Start by reading possible cfactors if cfactor is not empty
        cfprod = 1.0
        if cfactors is not None:
            for cfac in cfactors.get(fkname, []):
                cfprod *= cfac.central_value

        # Read the table, remove bin normalization and apply cfactors
        raw_fktable = (cfprod * p.table().T / p.bin_normalizations()).T
        # If it is a DIS FK table then we need to expand the dimension
        if not hadronic:
            raw_fktable = np.expand_dims(raw_fktable, axis=-1)
        n = raw_fktable.shape[0]

        # Apply possible per-fktable fixes
        if shifts is not None:
            ndata += shifts.get(fkname, 0)

        if normalization_per_fktable is not None:
            raw_fktable = raw_fktable * normalization_per_fktable.get(fkname, 1.0)

        # Add empty points to ensure that all fktables share the same x-grid upon convolution
        missing_x_points = np.setdiff1d(xgrid, p.x_grid(), assume_unique=True)
        for x_point in missing_x_points:
            miss_index = list(xgrid).index(x_point)
            raw_fktable = np.insert(raw_fktable, miss_index, 0.0, axis=2)
            if hadronic:
                raw_fktable = np.insert(raw_fktable, miss_index, 0.0, axis=3)
        # Check conversion factors and remove the x* from the fktable
        raw_fktable *= fkspec.metadata.conversion_factor / xdivision

        # Create the multi-index for the dataframe
        # for optimized pineappls different grids can potentially have different indices
        # so they need to be indexed separately and then concatenated only at the end
        lumi_columns = _pinelumi_to_columns(p.channels(), hadronic)
        lf = len(lumi_columns)
        data_idx = np.arange(ndata, ndata + n)
        if hadronic:
            idx = pd.MultiIndex.from_product([data_idx, xi, xi], names=["data", "x1", "x2"])
        else:
            idx = pd.MultiIndex.from_product([data_idx, xi], names=["data", "x"])

        # Now concatenate (data, x1, x2) and move the flavours to the columns
        df_fktable = raw_fktable.swapaxes(0, 1).reshape(lf, -1).T
        partial_fktables.append(pd.DataFrame(df_fktable, columns=lumi_columns, index=idx))

        ndata += n
        full_data_index.append(data_idx)

    # Finallly concatenate all fktables, sort by flavours and fill any holes
    sigma = pd.concat(partial_fktables, sort=True, copy=False).fillna(0.0)

    # Check whether this is a 1-point normalization fktable and, if that's the case, protect!
    if fkspec.metadata.operation == "RATIO" and len(pines) == 1:
        # it _might_ be, check whether it is the divisor fktable
        divisor = fkspec.metadata.FK_tables[-1][0]
        name = fkspec.fkpath[0].name.replace(f".{EXT}", "")

        if np.allclose(sigma.loc[1:], 0.0):
            # Old denominator fktables were filled with 0s beyond the first point
            # and they needed to be post-processed to repeat the same point many time
            # Instead, drop everything beyond the 1st point (used 0:0 to keep the same kind of df)
            sigma = sigma.loc[0:0]
            ndata = 1

        if ndata == 1:
            # When the number of points is 1 and the fktable is a divisor, protect it from cuts
            if divisor == name:
                protected = True
                full_data_index = [[0]]

<<<<<<< HEAD
    # Keeping the data index as a series is exploited to speed up certain operations (e.g. hadronic conv)
=======
    # Keeping the data index as a series is exploited to speed up convolutions
    # see e.g., convolution.py::_gv_hadron_predictions
>>>>>>> e54aca39
    fid = np.concatenate(full_data_index)
    data_index = pd.Series(fid, index=fid, name="data")

    return FKTableData(
        sigma=sigma,
        ndata=ndata,
        Q0=Q0,
        convolution_types=convolution_types,
        metadata=fkspec.metadata,
        hadronic=hadronic,
        xgrid=xgrid,
        protected=protected,
        data_index=data_index,
    )<|MERGE_RESOLUTION|>--- conflicted
+++ resolved
@@ -292,12 +292,8 @@
                 protected = True
                 full_data_index = [[0]]
 
-<<<<<<< HEAD
-    # Keeping the data index as a series is exploited to speed up certain operations (e.g. hadronic conv)
-=======
     # Keeping the data index as a series is exploited to speed up convolutions
     # see e.g., convolution.py::_gv_hadron_predictions
->>>>>>> e54aca39
     fid = np.concatenate(full_data_index)
     data_index = pd.Series(fid, index=fid, name="data")
 
