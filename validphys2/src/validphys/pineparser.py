--- conflicted
+++ resolved
@@ -303,11 +303,7 @@
     if fkspec.metadata.operation == "RATIO" and ndata == 1 and len(pines) == 1:
         # it _might_ be, check whether it is the divisor fktable
         divisor = fkspec.metadata.FK_tables[-1][0]
-<<<<<<< HEAD
-        name = fkspec.fkpath[0].name.replace(".pineappl.lz4", "")
-=======
         name = fkspec.fkpath[0].name.replace(f".{EXT}", "")
->>>>>>> 22e2a9fb
         protected = divisor == name
 
     return FKTableData(
