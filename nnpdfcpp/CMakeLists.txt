cmake_minimum_required (VERSION 2.6)

# Set a default build type if none was specified
if(NOT CMAKE_BUILD_TYPE AND NOT CMAKE_CONFIGURATION_TYPES)
  message(STATUS "Setting build type to 'Release' as none was specified.")
  set(CMAKE_BUILD_TYPE Release CACHE STRING "Choose the type of build." FORCE)
  # Set the possible values of build type for cmake-gui
  set_property(CACHE CMAKE_BUILD_TYPE PROPERTY STRINGS "Debug" "Release"
    "MinSizeRel" "RelWithDebInfo")
endif()

# the project name
project(nnpdfcpp)

# activating some global properties for the project
set(nnpdfcpp_VERSION 3.1)
set(CMAKE_CXX_STANDARD 11)
set(CMAKE_CXX_STANDARD_REQUIRED ON)
set(CMAKE_CXX_EXTENSIONS OFF)
set(CMAKE_CXX_FLAGS "${CMAKE_CXX_FLAGS} -Wall -Wextra")

# export version to file
configure_file(
  "${PROJECT_SOURCE_DIR}/src/common/inc/version.h.in"
  "${PROJECT_BINARY_DIR}/src/common/inc/version.h"
)
include_directories(${PROJECT_BINARY_DIR}/src/common/inc/)

set(EXECUTABLE_OUTPUT_PATH ${CMAKE_BINARY_DIR}/bin)

find_package(PkgConfig REQUIRED)
pkg_search_module(YAML REQUIRED yaml-cpp)
pkg_search_module(SQLITE3 REQUIRED sqlite3)
pkg_search_module(GSL REQUIRED gsl)
pkg_search_module(NNPDF REQUIRED nnpdf)

# LHAPDF
find_program(LHAPDF_CONFIG lhapdf-config REQUIRED)
if (LHAPDF_CONFIG)
  exec_program(${LHAPDF_CONFIG}
    ARGS --cflags
    OUTPUT_VARIABLE LHAPDF_CXX_FLAGS
  )
  set(LHAPDF_CXX_FLAGS ${LHAPDF_CXX_FLAGS} CACHE STRING INTERNAL)
  exec_program(${LHAPDF_CONFIG}
    ARGS --libs
    OUTPUT_VARIABLE LHAPDF_LIBRARIES
  )
  set(LHAPDF_LIBRARIES ${LHAPDF_LIBRARIES} CACHE STRING INTERNAL)
endif(LHAPDF_CONFIG)

# APFEL
find_program(APFEL_CONFIG apfel-config REQUIRED)
if (APFEL_CONFIG)
  exec_program(${APFEL_CONFIG}
    ARGS --cppflags
    OUTPUT_VARIABLE APFEL_CXX_FLAGS
  )
  set(APFEL_CXX_FLAGS ${APFEL_CXX_FLAGS} CACHE STRING INTERNAL)
  exec_program(${APFEL_CONFIG}
    ARGS --ldflags
    OUTPUT_VARIABLE APFEL_LIBRARIES
  )
  set(APFEL_LIBRARIES ${APFEL_LIBRARIES} CACHE STRING INTERNAL)
endif(APFEL_CONFIG)

<<<<<<< HEAD
# ROOT (not required, just for validphys)
find_program(ROOT_CONFIG root-config)
if (ROOT_CONFIG)
  exec_program(${ROOT_CONFIG}
    ARGS --cflags
    OUTPUT_VARIABLE ROOT_CXX_FLAGS
  )
  set(ROOT_CXX_FLAGS ${ROOT_CXX_FLAGS} CACHE STRING INTERNAL)
  exec_program(${ROOT_CONFIG}
    ARGS --libs
    OUTPUT_VARIABLE ROOT_LIBRARIES
  )
  set(ROOT_LIBRARIES ${ROOT_LIBRARIES} CACHE STRING INTERNAL)
endif(ROOT_CONFIG)

set(CMAKE_CXX_FLAGS "${CMAKE_CXX_FLAGS} ${NNPDF_CFLAGS} ${LHAPDF_CXX_FLAGS} ${APFEL_CXX_FLAGS} ${ROOT_CXX_FLAGS} ${YAML_CFLAGS} ${SQLITE3_CFLAGS} ${GSL_CFLAGS}")
=======
set(CMAKE_CXX_FLAGS "${CMAKE_CXX_FLAGS} ${NNPDF_CXX_FLAGS} ${LHAPDF_CXX_FLAGS} ${APFEL_CXX_FLAGS} ${YAMLCPP_CXX_FLAGS} ${SQLITE3_CFLAGS} ${GSL_CFLAGS}")
>>>>>>> ede02553

# execute project specific targets
add_subdirectory(src)

# install scripts
install(FILES ${PROJECT_SOURCE_DIR}/scripts/fitmanager
        ${PROJECT_SOURCE_DIR}/scripts/postfit
        DESTINATION bin PERMISSIONS OWNER_READ OWNER_WRITE OWNER_EXECUTE GROUP_READ GROUP_EXECUTE WORLD_READ WORLD_EXECUTE)

# install symlin
set(datapath)
execute_process(COMMAND ${PKG_CONFIG_EXECUTABLE} nnpdf --variable=data_path
  OUTPUT_VARIABLE datapath)
string(STRIP "${datapath}" datapath)

if(NOT datapath)
  message(FATAL_ERROR "unexpected: the variable data_path from libnnpdf is empty.")
endif()

if(datapath STREQUAL ${PROJECT_SOURCE_DIR}/data)
  message(WARNING "data path matches")
else()
  install(DIRECTORY ${PROJECT_SOURCE_DIR}/data/ DESTINATION ${datapath})
endif()<|MERGE_RESOLUTION|>--- conflicted
+++ resolved
@@ -64,26 +64,8 @@
   set(APFEL_LIBRARIES ${APFEL_LIBRARIES} CACHE STRING INTERNAL)
 endif(APFEL_CONFIG)
 
-<<<<<<< HEAD
-# ROOT (not required, just for validphys)
-find_program(ROOT_CONFIG root-config)
-if (ROOT_CONFIG)
-  exec_program(${ROOT_CONFIG}
-    ARGS --cflags
-    OUTPUT_VARIABLE ROOT_CXX_FLAGS
-  )
-  set(ROOT_CXX_FLAGS ${ROOT_CXX_FLAGS} CACHE STRING INTERNAL)
-  exec_program(${ROOT_CONFIG}
-    ARGS --libs
-    OUTPUT_VARIABLE ROOT_LIBRARIES
-  )
-  set(ROOT_LIBRARIES ${ROOT_LIBRARIES} CACHE STRING INTERNAL)
-endif(ROOT_CONFIG)
 
-set(CMAKE_CXX_FLAGS "${CMAKE_CXX_FLAGS} ${NNPDF_CFLAGS} ${LHAPDF_CXX_FLAGS} ${APFEL_CXX_FLAGS} ${ROOT_CXX_FLAGS} ${YAML_CFLAGS} ${SQLITE3_CFLAGS} ${GSL_CFLAGS}")
-=======
 set(CMAKE_CXX_FLAGS "${CMAKE_CXX_FLAGS} ${NNPDF_CXX_FLAGS} ${LHAPDF_CXX_FLAGS} ${APFEL_CXX_FLAGS} ${YAMLCPP_CXX_FLAGS} ${SQLITE3_CFLAGS} ${GSL_CFLAGS}")
->>>>>>> ede02553
 
 # execute project specific targets
 add_subdirectory(src)
