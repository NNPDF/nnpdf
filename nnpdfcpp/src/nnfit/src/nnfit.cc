// $Id: nnfit.cc 1760 2014-05-06 14:56:31Z s0673800 $
//
// NNPDF++ 2012-2015
//
// Authors: Nathan Hartland,  n.p.hartland@ed.ac.uk
//          Stefano Carrazza, stefano.carrazza@mi.infn.it

/**
 * nnfit - creates replica and apply fit
 */

#include "nnfit.h"

#include <signal.h>
#include <NNPDF/thpredictions.h>
#include <NNPDF/logger.h>
#include <NNPDF/lhapdfset.h>
#include <NNPDF/parametrisation.h>
#include <NNPDF/timer.h>
#include <NNPDF/chisquared.h>

#include "loadutils.h"
#include "datautils.h"
#include "fitbases.h"
#include "fitpdfset.h"
#include "minimizer.h"
#include "stopping.h"
#include "fastaddchi2.h"

// Signal catcher
static void catch_int(int signal) {
  if ( state == FIT_ITER )
  {
    cout << Colour::FG_RED << "\n\n----------------- SIGINT - Interrupting fit -----------------\n" << Colour::FG_DEFAULT << endl;
    state = FIT_ABRT;
  }
  else
    exit(-1);
}

// Set the RNG seed from replica id
void SetSeed(int const& replica)
{
  unsigned long int seed = 0;
  for (int i = 0; i < replica; i++)
    seed = RandomGenerator::GetRNG()->GetRandomInt();
  RandomGenerator::GetRNG()->SetSeed(seed);
}

/**
 * \param argv the filename containing the configuration
 */
int main(int argc, char **argv)
{
  MPI::Init();

  if (MPI::TaskID() == 0) // master slave
    {
      // Fitting status and signal handler
      state = FIT_INIT;
      signal(SIGINT, catch_int);

      // Read configuration filename from arguments
      string folder;
      int replica = 0;
      if (argc > 2)
        {
          replica = atoi(argv[1]);
          folder.assign(argv[2]);
        }
      else
        {
          cout << Colour::FG_RED << "\nusage: nnfit [replica number] [configuration folder]\n" << Colour::FG_DEFAULT << endl;
          exit(-1);
        }

      if (replica <= 0)
        {
          cerr << Colour::FG_RED << "\nError replica must be > 0" << Colour::FG_DEFAULT << endl;
          exit(-1);
        }

      // Creates the configuration class
      NNPDFSettings settings(folder);
      settings.VerifyConfiguration();

      // Creating output folder
      CreateResultsFolder(settings, replica);

      // Initialise log manager
      stringstream logPath;
      logPath << settings.GetResultsDirectory()<<"/nnfit/replica_"<<replica<<"";
      LogManager::InitPath(logPath.str());

      // Initialise log chi^2 breakdown
      LogManager::AddLogger("Chi2Breakdown","chi2exps.log");
      if (settings.Get("closuretest","printpdf4gen").as<bool>())
        {
          LogManager::AddLogger("PDFgenerations","PDFgenerations.grid");
          LogManager::AddLogger("Chi2RealData","chi2expsrealdata.grid");
        }

      // Use 'dataseed' if it exists in the yml file otherwise
      // use as the default 'seed' (set by the NNPDFSettings constructor)
      if (settings.Exists("fitting","dataseed"))
        RandomGenerator::GetRNG()->SetSeed(settings.Get("fitting", "dataseed").as<unsigned long int>());
      SetSeed(replica);

      // Creating folders
      cout << "\n- MC generation of replica " << replica << ":" << endl;

      // Read data and perform training-validation split
      cout << Colour::FG_YELLOW << "-----------------  Performing training - validation split ----------------- " << Colour::FG_DEFAULT << endl;

      vector<Experiment*> training;
      vector<Experiment*> validation;
<<<<<<< HEAD
=======

      PDFSet* T0Set = new LHAPDFSet(settings.Get("datacuts","t0pdfset").as<string>(), PDFSet::erType::ER_MCT0);
      for (int i = 0; i < settings.GetNExp(); i++)
        {
          if (settings.GetExpName(i) == "REWEIGHT") // Don't fit RW experiment
            continue;

          vector<DataSet> datasets;
          for (size_t j = 0; j < settings.GetExpSets(i).size(); j++)
            {
              datasets.push_back(LoadDataSet(settings, settings.GetExpSets(i)[j], DATA_FILTERED));
              MakeT0Predictions(T0Set,datasets[j]);
            }

          Experiment *exp = new Experiment(datasets, settings.GetExpName(i));

          if (settings.Get("closuretest","printpdf4gen").as<bool>())
            Exp.push_back(new Experiment(datasets, settings.GetExpName(i)));

          // Apply MC shifts
          if (settings.Get("fitting","genrep").as<bool>())
            exp->MakeReplica();

          training.push_back(NULL);
          validation.push_back(NULL);

          TrainValidSplit(settings, exp, training.back(), validation.back());

          delete exp;
        }

      // Read Positivity Sets
      if (settings.GetNPos())
        cout << Colour::FG_YELLOW << " ----------------- Reading positivity sets ----------------- " << Colour::FG_DEFAULT << endl;

      // Positivity sets
>>>>>>> 44323003
      vector<PositivitySet> pos;
      LoadAllDataAndSplit(settings, training, validation, pos);

      // Fit Basis
      std::unique_ptr<FitBasis> fitbasis(getFitBasis(settings, NNPDFSettings::getFitBasisType(settings.Get("fitting","fitbasis").as<string>()), replica));

      // If 'dataseed' exists then reset the RNG to 'seed' for the GA
      if (settings.Exists("fitting","dataseed"))
        {
          RandomGenerator::GetRNG()->SetSeed(settings.Get("fitting", "seed").as<unsigned long int>());
          SetSeed(replica);
        }

      // Minimiser control
      std::unique_ptr<Minimizer> minim;
      switch (NNPDFSettings::getFitMethod(settings.Get("fitting","fitmethod").as<string>()))
      {
        case MIN_GA:
          minim = std::make_unique<GAMinimizer>(settings);
          cout  << Colour::FG_BLUE << "Minimiser: Genetic Algorithm" << Colour::FG_DEFAULT << endl;
          break;

        case MIN_NGA:
          minim = std::make_unique<NGAMinimizer>(settings);
          cout  << Colour::FG_BLUE << "Minimiser: Genetic Algorithm w/ nodal mutations" << Colour::FG_DEFAULT << endl;
          break;

        case MIN_NGAFT:
          minim = std::make_unique<NGAFTMinimizer>(settings);
          cout  << Colour::FG_BLUE << "Minimiser: Genetic Algorithm w/ fixed threshold term NN(x)-NN(1)" << Colour::FG_DEFAULT << endl;
          break;

        case MIN_CMAES:
          minim = std::make_unique<CMAESMinimizer>(settings);
          cout  << Colour::FG_BLUE << "Minimiser: CMA-ES" << Colour::FG_DEFAULT << endl;
          break;

        default:
          cout << Colour::FG_RED << "ERROR: Invalid Minimiser" << Colour::FG_DEFAULT <<endl;
          exit(-1);
          break;
      }

      // Parametrisation control
      std::unique_ptr<FitPDFSet> fitset;
      switch (NNPDFSettings::getParamType(settings.Get("fitting","paramtype").as<string>()))
      {
        case PARAM_NN:
          fitset = std::unique_ptr<FitPDFSet>(FitPDFSet::Generate<MultiLayerPerceptron,GAMinimizer>(settings, fitbasis.get())); // need to rewrite generate
          cout << Colour::FG_BLUE << "Parametrisation: Neural Network" << Colour::FG_DEFAULT << endl;
          break;

        case PARAM_SLNPP:
          fitset = std::unique_ptr<FitPDFSet>(FitPDFSet::Generate<SingleLayerPerceptronPreproc,GAMinimizer>(settings, fitbasis.get())); // need to rewrite generate
          cout << Colour::FG_BLUE << "Parametrisation: Single layer network (preprocessed)" << Colour::FG_DEFAULT << endl;
          break;

        case PARAM_SLN:
          fitset = std::unique_ptr<FitPDFSet>(FitPDFSet::Generate<SingleLayerPerceptron,GAMinimizer>(settings, fitbasis.get())); // need to rewrite generate
          cout << Colour::FG_BLUE << "Parametrisation: Single layer network" << Colour::FG_DEFAULT << endl;
          break;

        default:
          cout << Colour::FG_RED << "ERROR: Invalid Parametrisation" << Colour::FG_DEFAULT << endl;
          exit(-1);
          break;
      }
      fitset->ValidateStartingPDFs();

      // Stopping criterion
      std::unique_ptr<StoppingCriterion> stop;
      switch (NNPDFSettings::getStopType(settings.Get("stopping","stopmethod").as<string>()))
      {
        case STOP_NONE:
          stop = std::make_unique<StoppingCriterion>(settings);
          cout << Colour::FG_BLUE << "Stopping Criterion: Fixed Length Fit" << Colour::FG_DEFAULT << endl;
          break;

        case STOP_LB:
          stop = std::make_unique<LookBackCV>(settings);
          cout << Colour::FG_BLUE << "Stopping Criterion: Look-Back Cross-Validation" << Colour::FG_DEFAULT << endl;
          break;

        default:
          cout << Colour::FG_RED << "ERROR: Invalid Stopping Criterion" << Colour::FG_DEFAULT << endl;
          exit(-1);
          break;
      }

      cout << endl;

      int nData = 0;
      for (size_t i=0; i<training.size(); i++)
        nData+=training[i]->GetNData();

      cout << "Training upon "<<nData<<" datapoints"<<endl;

      Timer time;
      if (settings.Get("debug").as<bool>())
      {
        time.start();
        state = FIT_ITER;
      }

      // Initialise minimiser
      minim->Init(fitset.get(),training, pos);

      for (int i = 0; i < settings.Get("fitting","ngen").as<int>(); i++)
      {
        // Abort signal
        if (state == FIT_ABRT)
          break;

        minim->Iterate(fitset.get(), training, pos);

        if (stop->Stop(fitset.get(), training, validation, pos)) break;

        if (settings.Get("debug").as<bool>())
        {
          cout <<  "Generation "<<fitset->GetNIte()<<"  ";
          time.printTime(time.stop());
          time.start();
        }

        if (i % 100 == 0)
            LogChi2(settings, fitset.get(), pos, training, validation);
      }

      state = FIT_END;

      int doftrn = 0;
      int dofval = 0;
      real erf_val = 0;
      real erf_trn = 0;

      // Compute training error function and free training sets
      for (size_t i = 0; i < training.size(); i++)
      {
        vector<real> theory(training[i]->GetNData());

        Convolute(fitset.get(),training[i],theory.data());
        NNPDF::ComputeChi2(training[i],1,theory.data(),&erf_trn);

        doftrn += training[i]->GetNData();

        delete training[i];
      }

      // Compute validation error function and free validation sets
      for (size_t i = 0; i < validation.size(); i++)
        if (validation[i])
        {
          vector<real> theory(validation[i]->GetNData());

          Convolute(fitset.get(),validation[i],theory.data());
          NNPDF::ComputeChi2(validation[i],1,theory.data(),&erf_val);

          dofval += validation[i]->GetNData();

          delete validation[i];
        }

      // Check for empty validation set
      if (dofval == 0)
      {
        erf_val = 0;
        dofval = 1;
      }

      training.clear();
      validation.clear();

      // Compute Final Chi2
      cout << Colour::FG_YELLOW << "Final Chi2 Test" << Colour::FG_DEFAULT << endl;
      int dof = 0;
      real chi2 = 0;
      auto T0Set = std::make_unique<LHAPDFSet>(settings.Get("datacuts","t0pdfset").as<string>(), PDFSet::erType::ER_MCT0);
      for (int i = 0; i < settings.GetNExp(); i++)
      {
        if (settings.GetExpName(i) == "REWEIGHT") // Don't fit RW experiment
          continue;

        vector<DataSet> datasets;
        for (size_t j = 0; j < settings.GetExpSets(i).size(); j++)
          {
            datasets.push_back(LoadDataSet(settings, settings.GetExpSets(i)[j], DATA_FILTERED));
            MakeT0Predictions(T0Set.get(), datasets[j]);
          }

        // Load Experiments
        auto exp = std::make_unique<Experiment>(datasets, settings.GetExpName(i));
        vector<real> theory(exp->GetNData());

        Convolute(fitset.get(),exp.get(),theory.data());
        NNPDF::ComputeChi2(exp.get(),1,theory.data(),&chi2);

        dof += exp->GetNData();
      }

      // Check Positivity Veto
      bool posVeto = false;
      // Compute Final Chi2
      cout << Colour::FG_BLUE << "\n- Final Positivity Test" << Colour::FG_DEFAULT << endl;
      for (size_t i = 0; i < pos.size(); i++)
      {
        // Load Experiments
        int res;
        pos[i].ComputeNUnacceptable(fitset.get(),&res);
        if (res != 0)
          {
            cout << Colour::FG_RED << "- Positivity Vetoed\n" << Colour::FG_DEFAULT << endl;
            posVeto = true;
            break;
          }
        else
            cout << Colour::FG_GREEN << "- Passed all points for " << settings.GetPosName(i) << Colour::FG_DEFAULT << endl;
      }
      pos.clear();

      // Export fit results
      fitset->ExportMeta(replica, erf_val/dofval, erf_trn/doftrn, chi2/dof, posVeto);
      fitset->ExportGrid(replica);
      fitset->ExportPDF(replica);

      // Export Logs
      LogManager::ExportLogs();

      cout << Colour::FG_GREEN << endl;
      cout << " -------------------------------------------------\n";
      cout <<   " - nnfit completed with success" << endl;
      cout <<   " - please go "<< settings.GetResultsDirectory() << "/nnfit \n";
      cout <<   " -------------------------------------------------\n";
      cout << Colour::FG_DEFAULT << endl;

    }

  MPI::Finalize();

  return 0;
}

// Load data and perform trainng validation split
void LoadAllDataAndSplit(NNPDFSettings const& settings,
                         vector<Experiment*> & training,
                         vector<Experiment*> & validation,
                         vector<PositivitySet> & pos)
{
  auto T0Set = std::make_unique<LHAPDFSet>(settings.Get("datacuts","t0pdfset").as<string>(), PDFSet::erType::ER_MCT0);
  for (int i = 0; i < settings.GetNExp(); i++)
    {
      if (settings.GetExpName(i) == "REWEIGHT") // Don't fit RW experiment
        continue;

      vector<DataSet> datasets;
      for (int j = 0; j < settings.GetExpSets(i).size(); j++)
        {
          datasets.push_back(LoadDataSet(settings, settings.GetExpSets(i)[j], DATA_FILTERED));
          MakeT0Predictions(T0Set.get(),datasets[j]);
        }

      auto exp = std::make_unique<Experiment>(datasets, settings.GetExpName(i));

      // Apply MC shifts
      if (settings.Get("fitting","genrep").as<bool>())
        exp->MakeReplica();

      training.push_back(NULL);
      validation.push_back(NULL);

      TrainValidSplit(settings, exp.get(), training.back(), validation.back());
    }

  // Read Positivity Sets
  if (settings.GetNPos())
    cout << Colour::FG_YELLOW << " ----------------- Reading positivity sets ----------------- " << Colour::FG_DEFAULT << endl;

  // Positivity sets
  for (int i = 0; i < settings.GetNPos(); i++)
    {
      cout << Colour::FG_BLUE << "\n- Loading: " << Colour::FG_DEFAULT << settings.GetPosName(i) << endl;
      pos.push_back(LoadPositivitySet(settings,settings.GetPosName(i),settings.GetPosInfo(settings.GetPosName(i)).tLambda));
      pos[i].SetBounds(T0Set.get());
    }
  cout << endl;
}

// Chi2 per experiment logger
void LogChi2(NNPDFSettings const& settings,
             const FitPDFSet* pdf,
             vector<PositivitySet> const& pos,
             vector<Experiment*> const& train,
             vector<Experiment*> const& valid)
{

  if (pdf->GetMembers() != 1)
  {
    cerr << Colour::FG_RED << "LogChi2 Error: number of PDFs in FitPDFSet is not = 1" << Colour::FG_DEFAULT << endl;
    exit(-1);
  }

  // Total chi^2 values
  real TrnChi2Tot = 0;
  real ValChi2Tot = 0;
  real PosChi2Tot = 0;

  // Data points
  int nDataTrn = 0;
  int nDataVal = 0;

  const int Nexp = train.size();

  stringstream logString;
  logString << "Generation "<<pdf->GetNIte()<<"  NExp: "<<Nexp<<endl;

  for (int i=0; i<Nexp; i++)
  {
    string ExpName;
    real   ExpVal = 0;
    real   ExpTrn = 0;

    // Training chi^2
    if (train[i] != NULL)
    {
      ExpName = train[i]->GetExpName();
      FastAddChi2(pdf, train[i], &ExpTrn);
      TrnChi2Tot += ExpTrn;
      ExpTrn /= train[i]->GetNData();
      nDataTrn += train[i]->GetNData();
    }

    // Validation chi^2
    if (valid[i] != NULL)
    {
      ExpName = train[i]->GetExpName();
      FastAddChi2(pdf, valid[i], &ExpVal);
      ValChi2Tot += ExpVal;
      ExpVal /= valid[i]->GetNData();
      nDataVal += valid[i]->GetNData();
    }

    // Write to log string
    logString << "\t"<<ExpName<<"  "<<ExpTrn<<"  "<<ExpVal <<endl;
  }

  // Positivity info
  for (size_t i=0; i<pos.size(); i++)
    pos[i].ComputeErf(pdf,&PosChi2Tot);

  logString << "Total Trn: " << TrnChi2Tot/nDataTrn<<" Val: "<< ValChi2Tot/nDataVal<<" Positivity:"<<PosChi2Tot<<endl;

  // Push log into logger class
  LogManager::AddLogEntry("Chi2Breakdown",logString.str());

  return;
}

void TrainValidSplit(NNPDFSettings const& settings,
                     Experiment* const& exp, Experiment* &tr, Experiment* &val)
{
  vector<DataSet> trainingSets;
  vector<DataSet> validationSets;

  int expValSize = 0; // size of validation experiment

  for (int s = 0; s < exp->GetNSet(); s++)
    {
      const DataSet& set = exp->GetSet(s);

      // Fraction of data in training and validation sets
      const double trFrac = settings.GetSetInfo(set.GetSetName()).tTrainingFraction;
      const int trMax =(trFrac*set.GetNData());

      // Creating Masks
      vector<int> mask;
      for (int i = 0; i < set.GetNData(); i++) mask.push_back(i);
      RandomGenerator::GetRNG()->ShuffleVector(mask);

      const vector<int> trMaskset(mask.begin(), mask.begin() + trMax);
      const vector<int> valMaskset(mask.begin() + trMax, mask.end());

      // Initializing new datasets
      trainingSets.push_back(DataSet(exp->GetSet(s), trMaskset));
      if ((int) valMaskset.size() != 0)
      {
        validationSets.push_back(DataSet(exp->GetSet(s), valMaskset));
        expValSize += valMaskset.size();
      }
    }

  cout << Colour::FG_BLUE << "- Building Training" << Colour::FG_DEFAULT << endl;
  tr = new Experiment(*exp, trainingSets);

  cout << Colour::FG_BLUE << "- Building Validation" << Colour::FG_DEFAULT << endl;
  if (expValSize != 0)
      val = new Experiment(*exp, validationSets);
}<|MERGE_RESOLUTION|>--- conflicted
+++ resolved
@@ -114,45 +114,6 @@
 
       vector<Experiment*> training;
       vector<Experiment*> validation;
-<<<<<<< HEAD
-=======
-
-      PDFSet* T0Set = new LHAPDFSet(settings.Get("datacuts","t0pdfset").as<string>(), PDFSet::erType::ER_MCT0);
-      for (int i = 0; i < settings.GetNExp(); i++)
-        {
-          if (settings.GetExpName(i) == "REWEIGHT") // Don't fit RW experiment
-            continue;
-
-          vector<DataSet> datasets;
-          for (size_t j = 0; j < settings.GetExpSets(i).size(); j++)
-            {
-              datasets.push_back(LoadDataSet(settings, settings.GetExpSets(i)[j], DATA_FILTERED));
-              MakeT0Predictions(T0Set,datasets[j]);
-            }
-
-          Experiment *exp = new Experiment(datasets, settings.GetExpName(i));
-
-          if (settings.Get("closuretest","printpdf4gen").as<bool>())
-            Exp.push_back(new Experiment(datasets, settings.GetExpName(i)));
-
-          // Apply MC shifts
-          if (settings.Get("fitting","genrep").as<bool>())
-            exp->MakeReplica();
-
-          training.push_back(NULL);
-          validation.push_back(NULL);
-
-          TrainValidSplit(settings, exp, training.back(), validation.back());
-
-          delete exp;
-        }
-
-      // Read Positivity Sets
-      if (settings.GetNPos())
-        cout << Colour::FG_YELLOW << " ----------------- Reading positivity sets ----------------- " << Colour::FG_DEFAULT << endl;
-
-      // Positivity sets
->>>>>>> 44323003
       vector<PositivitySet> pos;
       LoadAllDataAndSplit(settings, training, validation, pos);
 
