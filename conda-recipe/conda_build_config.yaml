--- conflicted
+++ resolved
@@ -1,11 +1,7 @@
 #For some reason the resolver decides to use an old version of numpy
 #without this
 numpy:
-<<<<<<< HEAD
-    - 1.21
-=======
     - 1.22
->>>>>>> d87b26f1
 
 pin_run_as_build:
     lhapdf: x.x.x
