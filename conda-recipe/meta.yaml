--- conflicted
+++ resolved
@@ -24,12 +24,8 @@
         - python
         - numpy
     run:
-<<<<<<< HEAD
         # Only install tensorflow and fiatlux on linux. Select eigen build
         - tensorflow >=2 *eigen* # [linux]
-=======
-        - tensorflow >=2 *eigen*
->>>>>>> 97e0e13f
         - psutil # to ensure n3fit affinity is with the right processors
         - hyperopt
         - seaborn
@@ -55,16 +51,12 @@
         - sphinx_rtd_theme >0.5
         - sphinxcontrib-bibtex
         - curio >=1.0
-<<<<<<< HEAD
-        - pineappl >=0.5.2
-        - fiatlux # [linux]
-=======
         - pineappl >=0.5.8
         - eko ==0.10.2
         - banana-hep ==0.6.6
         - lz4 >=3.1.10 # see https://github.com/conda-forge/eko-feedstock/issues/10
+        - fiatlux # [linux]
 
->>>>>>> 97e0e13f
 
 test:
     requires:
