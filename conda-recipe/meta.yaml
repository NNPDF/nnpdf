--- conflicted
+++ resolved
@@ -22,12 +22,8 @@
         - python
         - numpy
     run:
-<<<<<<< HEAD
-        - tensorflow-eigen
-=======
         - tensorflow <2.2 # there are some problems with tf 2.2
         - psutil # to ensure n3fit affinity is with the right processors
->>>>>>> 6c105624
         - hyperopt
         - seaborn
         - lhapdf
