package:
    name: nnpdf
    version: "{{ GIT_DESCRIBE_TAG }}.{{ GIT_DESCRIBE_NUMBER }}+{{ GIT_DESCRIBE_HASH }}"

source:
    git_url: ../

requirements:
    build:
        - {{ compiler("cxx") }}
        - {{ compiler("c") }}
        - swig
        - cmake
        - pkg-config
        # See https://github.com/NNPDF/nnpdf/pull/1280
        - sysroot_linux-64==2.17 # [linux]
    host:
        - lhapdf      # with python wrapper
        - sqlite
        - gsl         # Gsl doesn't link openblas on old debian 7
        - libarchive ==3.4.2 # See https://github.com/NNPDF/nnpdf/pull/1130
        - yaml-cpp >=0.6.3
        - apfel >=3   # see https://github.com/scarrazza/apfel
        - python
        - numpy
    run:
        - tensorflow >=2 *eigen*
        - psutil # to ensure n3fit affinity is with the right processors
        - hyperopt
        - seaborn
        - lhapdf
        - sqlite
        - gsl
        - numpy
        - libarchive
        - yaml-cpp >=0.6.3
        - apfel
        - pkg-config
        - python # requirements for validphys
        - reportengine >=0.30.25 # see https://github.com/NNPDF/reportengine
        - matplotlib >=3.3.0
        - blessings >=1.7
        - scipy >=0.19.1
        - pandas
        - requests
        - prompt_toolkit
        - validobj
        - sphinx >=4.0.2 # documentation. Needs pinning becasue https://github.com/sphinx-doc/sphinx/issues/9216
        - recommonmark
        - sphinx_rtd_theme >0.5
        - sphinxcontrib-bibtex
        - curio >=1.0
<<<<<<< HEAD
        - pineappl >=0.5.2
        - eko
        - banana-hep
=======
        - pineappl >=0.5.8
        - eko ==0.10.2
        - banana-hep ==0.6.6
        - lz4 >=3.1.10 # see https://github.com/conda-forge/eko-feedstock/issues/10
>>>>>>> ebf95e03


test:
    requires:
        - hypothesis
        - pytest
        - coverage
        - pytest-mpl
        #Build dependencies for catch tests
        - {{ compiler("cxx") }}
        - {{ compiler("c") }}
        - sysroot_linux-64==2.17 # [linux]
        - swig ==3.0.10
        - cmake

    source_files:
        - "*"

build:
    number: 0
    detect_binary_files_with_prefix: True
    # import CONDA_BUILD_SYSROOT from env variable for osx
    script_env:
      - CONDA_BUILD_SYSROOT # [osx]

about:
    home: https://nnpdf.mi.infn.it/
    license: SECRET
    summary: "NNPDF analysis framework"<|MERGE_RESOLUTION|>--- conflicted
+++ resolved
@@ -50,16 +50,10 @@
         - sphinx_rtd_theme >0.5
         - sphinxcontrib-bibtex
         - curio >=1.0
-<<<<<<< HEAD
-        - pineappl >=0.5.2
-        - eko
-        - banana-hep
-=======
         - pineappl >=0.5.8
         - eko ==0.10.2
         - banana-hep ==0.6.6
         - lz4 >=3.1.10 # see https://github.com/conda-forge/eko-feedstock/issues/10
->>>>>>> ebf95e03
 
 
 test:
